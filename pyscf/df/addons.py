--- conflicted
+++ resolved
@@ -9,12 +9,9 @@
 from pyscf.lib import logger
 from pyscf import gto
 from pyscf import ao2mo
-<<<<<<< HEAD
 import six
-=======
 from pyscf.data import elements
 
->>>>>>> b67ea10f
 # Obtained from http://www.psicode.org/psi4manual/master/basissets_byfamily.html
 DEFAULT_AUXBASIS = {
 # AO basis JK-fit MP2-fit
