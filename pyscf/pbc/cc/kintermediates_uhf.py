import itertools
import numpy as np
from functools import reduce

from pyscf import lib
from pyscf.pbc.lib import kpts_helper

einsum = lib.einsum

def make_tau(cc, t2, t1, t1p, fac=1.):
    t2aa, t2ab, t2bb = t2
    nkpts = len(t2aa)

    tauaa = t2aa.copy()
    tauab = t2ab.copy()
    taubb = t2bb.copy()
    for ki in range(nkpts):
        for kj in range(nkpts):
            tauaa[ki,kj,ki] += np.einsum('ia,jb->ijab', fac*.5*t1[0][ki], t1p[0][kj])
            tauaa[ki,kj,kj] -= np.einsum('ib,ja->ijab', fac*.5*t1[0][ki], t1p[0][kj])
            tauaa[ki,kj,kj] -= np.einsum('ja,ib->ijab', fac*.5*t1[0][kj], t1p[0][ki])
            tauaa[ki,kj,ki] += np.einsum('jb,ia->ijab', fac*.5*t1[0][kj], t1p[0][ki])

            taubb[ki,kj,ki] += np.einsum('ia,jb->ijab', fac*.5*t1[1][ki], t1p[1][kj])
            taubb[ki,kj,kj] -= np.einsum('ib,ja->ijab', fac*.5*t1[1][ki], t1p[1][kj])
            taubb[ki,kj,kj] -= np.einsum('ja,ib->ijab', fac*.5*t1[1][kj], t1p[1][ki])
            taubb[ki,kj,ki] += np.einsum('jb,ia->ijab', fac*.5*t1[1][kj], t1p[1][ki])

            tauab[ki,kj,ki] += np.einsum('ia,jb->ijab', fac*.5*t1[0][ki], t1p[1][kj])
            tauab[ki,kj,ki] += np.einsum('jb,ia->ijab', fac*.5*t1[1][kj], t1p[0][ki])
    return tauaa, tauab, taubb

def cc_Fvv(cc, t1, t2, eris):
    t1a, t1b = t1
    t2aa, t2ab, t2bb = t2
    nkpts, nocc_a, nvir_a = t1a.shape
    nocc_b, nvir_b = t1b.shape[1:]

    kconserv = cc.khelper.kconserv

    fa = np.zeros((nkpts,nvir_a,nvir_a), dtype=np.complex128)
    fb = np.zeros((nkpts,nvir_b,nvir_b), dtype=np.complex128)

    tau_tildeaa,tau_tildeab,tau_tildebb=make_tau(cc,t2,t1,t1,fac=0.5)

    fov = eris.fock[0][:,:nocc_a,nocc_a:]
    fOV = eris.fock[1][:,:nocc_b,nocc_b:]
    fvv = eris.fock[0][:,nocc_a:,nocc_a:]
    fVV = eris.fock[1][:,nocc_b:,nocc_b:]

    for ka in range(nkpts):
        fa[ka]+=fvv[ka]
        fb[ka]+=fVV[ka]
        fa[ka]-=0.5*einsum('me,ma->ae',fov[ka],t1a[ka])
        fb[ka]-=0.5*einsum('me,ma->ae',fOV[ka],t1b[ka])
        for km in range(nkpts):
            fa[ka]+=einsum('mf,fmea->ae',t1a[km], eris.vovv[km,km,ka].conj())
            fa[ka]-=einsum('mf,emfa->ae',t1a[km], eris.vovv[ka,km,km].conj())
            fa[ka]+=einsum('mf,fmea->ae',t1b[km], eris.VOvv[km,km,ka].conj())

            fb[ka]+=einsum('mf,fmea->ae',t1b[km], eris.VOVV[km,km,ka].conj())
            fb[ka]-=einsum('mf,emfa->ae',t1b[km], eris.VOVV[ka,km,km].conj())
            fb[ka]+=einsum('mf,fmea->ae',t1a[km], eris.voVV[km,km,ka].conj())

            for kn in range(nkpts):
                fa[ka]-=0.5*einsum('mnaf,menf->ae',tau_tildeaa[km,kn,ka],eris.ovov[km,ka,kn]) # v
                fa[ka]-=0.5*einsum('mNaF,meNF->ae',tau_tildeab[km,kn,ka],eris.ovOV[km,ka,kn]) # v
                kf=kconserv[km,ka,kn]
                fa[ka]+=0.5*einsum('mnaf,mfne->ae',tau_tildeaa[km,kn,ka],eris.ovov[km,kf,kn]) # v
                fa[ka]-=0.5*einsum('nMaF,neMF->ae',tau_tildeab[kn,km,ka],eris.ovOV[kn,ka,km]) # c

                fb[ka]-=0.5*einsum('mnaf,menf->ae',tau_tildebb[km,kn,ka],eris.OVOV[km,ka,kn]) # v
                fb[ka]-=0.5*einsum('nmfa,nfme->ae',tau_tildeab[kn,km,kf],eris.ovOV[kn,kf,km]) # v
                kf=kconserv[km,ka,kn]
                fb[ka]+=0.5*einsum('mnaf,mfne->ae',tau_tildebb[km,kn,ka],eris.OVOV[km,kf,kn]) # v
                fb[ka]-=0.5*einsum('MnFa,MFne->ae',tau_tildeab[km,kn,kf],eris.ovOV[km,kf,kn]) # c

    return fa,fb #Fvv, FVV


def cc_Foo(cc, t1, t2, eris):
    t1a, t1b = t1
    t2aa, t2ab, t2bb = t2
    nkpts, nocc_a, nvir_a = t1a.shape
    nocc_b, nvir_b = t1b.shape[1:]

    kconserv = cc.khelper.kconserv

    fa = np.zeros((nkpts,nocc_a,nocc_a), dtype=np.complex128)
    fb = np.zeros((nkpts,nocc_b,nocc_b), dtype=np.complex128)

    tau_tildeaa,tau_tildeab,tau_tildebb=make_tau(cc,t2,t1,t1,fac=0.5)

    fov = eris.fock[0][:,:nocc_a,nocc_a:]
    fOV = eris.fock[1][:,:nocc_b,nocc_b:]
    foo = eris.fock[0][:,:nocc_a,:nocc_a]
    fOO = eris.fock[1][:,:nocc_b,:nocc_b]

    for ka in range(nkpts):
        fa[ka]+=foo[ka]
        fb[ka]+=fOO[ka]
        fa[ka]+=0.5*einsum('me,ne->mn',fov[ka],t1a[ka])
        fb[ka]+=0.5*einsum('me,ne->mn',fOV[ka],t1b[ka])
        for km in range(nkpts):
            fa[ka]+=einsum('oa,mnoa->mn',t1a[km],eris.ooov[ka,ka,km])
            fa[ka]+=einsum('oa,mnoa->mn',t1b[km],eris.ooOV[ka,ka,km])
            fa[ka]-=einsum('oa,onma->mn',t1a[km],eris.ooov[km,ka,ka])

            fb[ka]+=einsum('oa,mnoa->mn',t1b[km],eris.OOOV[ka,ka,km])
            fb[ka]+=einsum('oa,mnoa->mn',t1a[km],eris.OOov[ka,ka,km])
            fb[ka]-=einsum('oa,onma->mn',t1b[km],eris.OOOV[km,ka,ka])

    for km in range(nkpts):
        for kn in range(nkpts):
            for ke in range(nkpts):
                fa[km]+=0.5*einsum('inef,menf->mi',tau_tildeaa[km,kn,ke],eris.ovov[km,ke,kn]) # v
                fa[km]+=0.5*einsum('iNeF,meNF->mi',tau_tildeab[km,kn,ke],eris.ovOV[km,ke,kn]) # v
                kf=kconserv[km,ke,kn]
                fa[km]-=0.5*einsum('inef,mfne->mi',tau_tildeaa[km,kn,ke],eris.ovov[km,kf,kn]) # v
                fb[km]+=0.5*einsum('NiEf,NEmf->mi',tau_tildeab[kn,km,ke],eris.ovOV[kn,ke,km]) # c

                fb[km]+=0.5*einsum('INEF,MENF->MI',tau_tildebb[km,kn,ke],eris.OVOV[km,ke,kn]) # v
                fb[km]+=0.5*einsum('nIfE,nfME->MI',tau_tildeab[kn,km,kf],eris.ovOV[kn,kf,km]) # v
                kf=kconserv[km,ke,kn]
                fb[km]-=0.5*einsum('INEF,MFNE->MI',tau_tildebb[km,kn,ke],eris.OVOV[km,kf,kn]) # v
                fa[km]+=0.5*einsum('InFe,MFne->MI',tau_tildeab[km,kn,kf],eris.ovOV[km,kf,kn]) # c

    return fa,fb #Foo, FOO


def cc_Fov(cc, t1, t2, eris):
    t1a, t1b = t1
    t2aa, t2ab, t2bb = t2
    nkpts, nocc_a, nvir_a = t1a.shape
    nocc_b, nvir_b = t1b.shape[1:]

    kconserv = cc.khelper.kconserv

    fov = eris.fock[0][:,:nocc_a,nocc_a:]
    fOV = eris.fock[1][:,:nocc_b,nocc_b:]

    fa = np.zeros((nkpts,nocc_a,nvir_a), dtype=np.complex128)
    fb = np.zeros((nkpts,nocc_b,nvir_b), dtype=np.complex128)

    for km in range(nkpts):
        fa[km]+=fov[km]
        fb[km]+=fOV[km]
        for kn in range(nkpts):
            fa[km]+=einsum('nf,menf->me',t1a[kn],eris.ovov[km,km,kn])
            fa[km]+=einsum('nf,menf->me',t1b[kn],eris.ovOV[km,km,kn])
            fa[km]-=einsum('nf,mfne->me',t1a[kn],eris.ovov[km,kn,kn])
            fb[km]+=einsum('nf,menf->me',t1b[kn],eris.OVOV[km,km,kn])
            fb[km]+=einsum('nf,nfme->me',t1a[kn],eris.ovOV[kn,kn,km])
            fb[km]-=einsum('nf,mfne->me',t1b[kn],eris.OVOV[km,kn,kn])

    return fa,fb

def cc_Woooo(cc, t1, t2, eris):
    t1a, t1b = t1
    t2aa, t2ab, t2bb = t2
    nkpts, nocca, nvira = t1a.shape
    noccb, nvirb = t1b.shape[1:]

    Woooo = eris.oooo.copy()
    WooOO = eris.ooOO.copy()
    WOOOO = eris.OOOO.copy()

    kconserv = cc.khelper.kconserv
    P = kconserv_mat(cc.nkpts, cc.khelper.kconserv)
    tau_aa, tau_ab, tau_bb = make_tau(cc, t2, t1, t1)
    for km in range(nkpts):
        for kn in range(nkpts):
            tmp_aaaaJ = einsum('xje, ymine->yxminj', t1a, eris.ooov[km,:,kn])
            tmp_aaaaJ-= einsum('yie, xmjne->yxminj', t1a, eris.ooov[km,:,kn])
            tmp_bbbbJ = einsum('xje, ymine->yxminj', t1b, eris.OOOV[km,:,kn])
            tmp_bbbbJ-= einsum('yie, xmjne->yxminj', t1b, eris.OOOV[km,:,kn])
            tmp_aabbJ = einsum('xje, ymine->yxminj', t1b, eris.ooOV[km,:,kn])
            tmp_bbaaJ = einsum('xje, ymine->yxminj', t1a, eris.OOov[km,:,kn])
            tmp_abbaJ = -einsum('yie,xmjne->yxminj', t1b, eris.ooOV[km,:,kn])
            tmp_baabJ = -einsum('yie,xmjne->yxminj', t1a, eris.OOov[km,:,kn])

            for ki in range(nkpts):
                kj = kconserv[km,ki,kn]
                Woooo[km,ki,kn] += tmp_aaaaJ[ki,kj]
                Woooo[km,ki,kn] += 0.25*einsum('xijef,xmenf->minj', tau_aa[ki,kj],eris.ovov[km,:,kn])
                WOOOO[km,ki,kn] += tmp_bbbbJ[ki,kj]
                WOOOO[km,ki,kn] += 0.25*einsum('xijef,xmenf->minj', tau_bb[ki,kj],eris.OVOV[km,:,kn])
                WooOO[km,ki,kn] += tmp_aabbJ[ki,kj]
                WooOO[km,ki,kn] += 0.25*einsum('xijef,xmenf->minj', tau_ab[ki,kj],eris.ovOV[km,:,kn])
                WooOO[kn,ki,km] -= tmp_baabJ[ki,kj].transpose(2,1,0,3)
                WooOO[km,ki,kn] += 0.25*einsum('yijfe,ynfme->nimj', tau_ab[ki,kj], eris.ovOV[km,:,kn])

    Woooo = Woooo - Woooo.transpose(2,1,0,5,4,3,6)
    WOOOO = WOOOO - WOOOO.transpose(2,1,0,5,4,3,6)
    return Woooo, WooOO, WOOOO


def cc_Wvvvv(cc, t1, t2, eris):
    t1a, t1b = t1
    nkpts = cc.nkpts
    kconserv = cc.khelper.kconserv
    P = kconserv_mat(nkpts, kconserv)

    #:wvvvv = eris.vvvv.copy()
    #:Wvvvv += np.einsum('ymb,zyxemfa,zxyw->wzyaebf', t1a, eris.vovv.conj(), P)
    #:Wvvvv -= np.einsum('ymb,xyzfmea,xzyw->wzyaebf', t1a, eris.vovv.conj(), P)
    #:Wvvvv = Wvvvv - Wvvvv.transpose(2,1,0,5,4,3,6)
    Wvvvv = np.zeros_like(eris.vvvv)
    for ka, kb, ke in kpts_helper.loop_kkk(cc.nkpts):
        kf = kconserv[ka,ke,kb]
        aebf = eris.vvvv[ka,ke,kb].copy()
        aebf += np.einsum('mb,emfa->aebf', t1a[kb], eris.vovv[ke,kb,kf].conj())
        aebf -= np.einsum('mb,fmea->aebf', t1a[kb], eris.vovv[kf,kb,ke].conj())
        Wvvvv[ka,ke,kb] += aebf
        Wvvvv[kb,ke,ka] -= aebf.transpose(2,1,0,3)

    #:WvvVV = eris.vvVV.copy()
    #:WvvVV -= np.einsum('xma,zxwemFB,zwxy->xzyaeBF', t1a, eris.voVV.conj(), P)
    #:WvvVV -= np.einsum('yMB,wyzFMea,wzyx->xzyaeBF', t1b, eris.VOvv.conj(), P)
    WvvVV = np.empty_like(eris.vvVV)
    for ka, kb, ke in kpts_helper.loop_kkk(cc.nkpts):
        kf = kconserv[ka,ke,kb]
        aebf = eris.vvVV[ka,ke,kb].copy()
        aebf -= np.einsum('ma,emfb->aebf', t1a[ka], eris.voVV[ke,ka,kf].conj())
        aebf -= np.einsum('mb,fmea->aebf', t1b[kb], eris.VOvv[kf,kb,ke].conj())
        WvvVV[ka,ke,kb] = aebf

    #:WVVVV = eris.VVVV.copy()
    #:WVVVV += np.einsum('ymb,zyxemfa,zxyw->wzyaebf', t1b, eris.VOVV.conj(), P)
    #:WVVVV -= np.einsum('ymb,xyzfmea,xzyw->wzyaebf', t1b, eris.VOVV.conj(), P)
    #:WVVVV = WVVVV - WVVVV.transpose(2,1,0,5,4,3,6)
    WVVVV = np.zeros_like(eris.VVVV)
    for ka, kb, ke in kpts_helper.loop_kkk(cc.nkpts):
        kf = kconserv[ka,ke,kb]
        aebf = eris.VVVV[ka,ke,kb].copy()
        aebf += np.einsum('mb,emfa->aebf', t1b[kb], eris.VOVV[ke,kb,kf].conj())
        aebf -= np.einsum('mb,fmea->aebf', t1b[kb], eris.VOVV[kf,kb,ke].conj())
        WVVVV[ka,ke,kb] += aebf
        WVVVV[kb,ke,ka] -= aebf.transpose(2,1,0,3)
    return Wvvvv, WvvVV, WVVVV

def Wvvvv(cc, t1, t2, eris):
    t1a, t1b = t1
    nkpts = cc.nkpts
    kconserv = cc.khelper.kconserv
    P = kconserv_mat(nkpts, kconserv)

    tauaa, tauab, taubb = make_tau(cc, t2, t1, t1)
    Wvvvv, WvvVV, WVVVV = cc_Wvvvv(cc, t1, t2, eris)
    for ka, kb, ke in kpts_helper.loop_kkk(cc.nkpts):
        kf = kconserv[ka,ke,kb]
        for km in range(nkpts):
            kn = kconserv[ka,km,kb]
            Wvvvv[ka,ke,kb] += einsum('mnab,menf->aebf', tauaa[km,kn,ka], eris.ovov[km,ke,kn])
            WvvVV[ka,ke,kb] += einsum('mNaB,meNF->aeBF', tauab[km,kn,ka], eris.ovOV[km,ke,kn])
            WVVVV[ka,ke,kb] += einsum('mnab,menf->aebf', taubb[km,kn,ka], eris.OVOV[km,ke,kn])
    return Wvvvv, WvvVV, WVVVV

def cc_Wovvo(cc, t1, t2, eris):
    t1a, t1b = t1
    t2aa, t2ab, t2bb = t2
    nkpts, nocca, nvira = t1a.shape
    noccb, nvirb = t1b.shape[1:]
    kconserv = kpts_helper.get_kconserv(cc._scf.cell, cc.kpts)

    P = kconserv_mat(cc.nkpts, kconserv)
    Wovvo = np.einsum('xyzaijb,xzyw->yxwiabj', eris.voov, P).conj()
    WovVO = np.einsum('xyzaijb,xzyw->yxwiabj', eris.voOV, P).conj()
    WOVvo = np.einsum('wzybjia,xzyw->yxwiabj', eris.voOV, P)
    WOVVO = np.einsum('xyzaijb,xzyw->yxwiabj', eris.VOOV, P).conj()

    Wovvo -= np.einsum('xyzijab,xzyw->xwzibaj', eris.oovv, P)
    WOVVO -= np.einsum('xyzijab,xzyw->xwzibaj', eris.OOVV, P)
    WoVVo = np.einsum('xyzijab,xzyw->xwzibaj', eris.ooVV, -P).copy()
    WOvvO = np.einsum('xyzijab,xzyw->xwzibaj', eris.OOvv, -P).copy()

    for km in range(nkpts):
        for kb in range(nkpts):
            for ke in range(nkpts):
                kj = kconserv[km,ke,kb]
                Wovvo[km,ke,kb] += einsum('jf, emfb->mebj', t1a[kj], eris.vovv[ke,km,kj].conj())
                WOVVO[km,ke,kb] += einsum('jf, emfb->mebj', t1b[kj], eris.VOVV[ke,km,kj].conj())
                WovVO[km,ke,kb] += einsum('jf, emfb->mebj', t1b[kj], eris.voVV[ke,km,kj].conj())
                WOVvo[km,ke,kb] += einsum('jf, emfb->mebj', t1a[kj], eris.VOvv[ke,km,kj].conj())
                ##### warnings for Ks
                Wovvo[km,ke,kb] -= einsum('jf, fmeb->mebj', t1a[kj], eris.vovv[kj,km,ke].conj())
                WOVVO[km,ke,kb] -= einsum('jf, fmeb->mebj', t1b[kj], eris.VOVV[kj,km,ke].conj())
                WOvvO[km,ke,kb] -= einsum('jf, fmeb->mebj', t1b[kj], eris.VOvv[kj,km,ke].conj())
                WoVVo[km,ke,kb] -= einsum('jf, fmeb->mebj', t1a[kj], eris.voVV[kj,km,ke].conj())

                Wovvo[km,ke,kb] -= einsum('nb, njme->mebj', t1a[kb], eris.ooov[kb,kj,km])
                WOVvo[km,ke,kb] -= einsum('nb, njme->mebj', t1a[kb], eris.ooOV[kb,kj,km])
                WOVVO[km,ke,kb] -= einsum('nb, njme->mebj', t1b[kb], eris.OOOV[kb,kj,km])
                WovVO[km,ke,kb] -= einsum('nb, njme->mebj', t1b[kb], eris.OOov[kb,kj,km])

                Wovvo[km,ke,kb] += einsum('nb, mjne->mebj', t1a[kb], eris.ooov[km,kj,kb])
                WOVVO[km,ke,kb] += einsum('nb, mjne->mebj', t1b[kb], eris.OOOV[km,kj,kb])
                WoVVo[km,ke,kb] += einsum('nb, mjne->mebj', t1b[kb], eris.ooOV[km,kj,kb])
                WOvvO[km,ke,kb] += einsum('nb, mjne->mebj', t1a[kb], eris.OOov[km,kj,kb])

                for kn in range(nkpts):
                    kf = kconserv[km,ke,kn]

                    Wovvo[km,ke,kb] -= 0.5*einsum('jnfb,menf->mebj', t2aa[kj,kn,kf], eris.ovov[km,ke,kn])
                    Wovvo[km,ke,kb] += 0.5*einsum('jnbf,menf->mebj', t2ab[kj,kn,kb], eris.ovOV[km,ke,kn])
                    WOVVO[km,ke,kb] -= 0.5*einsum('jnfb,menf->mebj', t2bb[kj,kn,kf], eris.OVOV[km,ke,kn])
                    WOVVO[km,ke,kb] += 0.5*einsum('njfb,nfme->mebj', t2ab[kn,kj,kf], eris.ovOV[kn,kf,km])
                    WovVO[km,ke,kb] += 0.5*einsum('njfb,menf->mebj', t2ab[kn,kj,kf], eris.ovov[km,ke,kn])
                    WovVO[km,ke,kb] -= 0.5*einsum('jnfb,menf->mebj', t2bb[kj,kn,kf], eris.ovOV[km,ke,kn])
                    WOVvo[km,ke,kb] -= 0.5*einsum('jnfb,nfme->mebj', t2aa[kj,kn,kf], eris.ovOV[kn,kf,km])
                    WOVvo[km,ke,kb] += 0.5*einsum('jnbf,menf->mebj', t2ab[kj,kn,kb], eris.OVOV[km,ke,kn])

                    Wovvo[km,ke,kb] += 0.5*einsum('jnfb,nemf->mebj', t2aa[kj,kn,kf], eris.ovov[kn,ke,km])
                    WOVVO[km,ke,kb] += 0.5*einsum('jnfb,nemf->mebj', t2bb[kj,kn,kf], eris.OVOV[kn,ke,km])
                    WovVO[km,ke,kb] -= 0.5*einsum('njfb,nemf->mebj', t2ab[kn,kj,kf], eris.ovov[kn,ke,km])
                    WOVvo[km,ke,kb] -= 0.5*einsum('jnbf,nemf->mebj', t2ab[kj,kn,kb], eris.OVOV[kn,ke,km])
                    WoVVo[km,ke,kb] += 0.5*einsum('jnfb,mfne->mebj', t2ab[kj,kn,kf], eris.ovOV[km,kf,kn])
                    WOvvO[km,ke,kb] += 0.5*einsum('njbf,nemf->mebj', t2ab[kn,kj,kb], eris.ovOV[kn,ke,km])

                    if kn == kb and kf == kj:
                        Wovvo[km,ke,kb] -= einsum('jf,nb,menf->mebj',t1a[kj],t1a[kn], eris.ovov[km,ke,kn])
                        WOVVO[km,ke,kb] -= einsum('jf,nb,menf->mebj',t1b[kj],t1b[kn], eris.OVOV[km,ke,kn])
                        WovVO[km,ke,kb] -= einsum('jf,nb,menf->mebj',t1b[kj],t1b[kn], eris.ovOV[km,ke,kn])
                        WOVvo[km,ke,kb] -= einsum('jf,nb,nfme->mebj',t1a[kj],t1a[kn], eris.ovOV[kn,kf,km])

                        Wovvo[km,ke,kb] += einsum('jf,nb,nemf->mebj',t1a[kj],t1a[kn], eris.ovov[kn,ke,km])
                        WOVVO[km,ke,kb] += einsum('jf,nb,nemf->mebj',t1b[kj],t1b[kn], eris.OVOV[kn,ke,km])
                        WoVVo[km,ke,kb] += einsum('jf,nb,mfne->mebj',t1a[kj],t1b[kn], eris.ovOV[km,kf,kn])
                        WOvvO[km,ke,kb] += einsum('jf,nb,nemf->mebj',t1b[kj],t1a[kn], eris.ovOV[kn,ke,km])

    return Wovvo, WovVO, WOVvo, WOVVO, WoVVo, WOvvO

def kconserv_mat(nkpts, kconserv):
    P = np.zeros((nkpts,nkpts,nkpts,nkpts))
    for ki in range(nkpts):
        for kj in range(nkpts):
            for ka in range(nkpts):
                kb = kconserv[ki,ka,kj]
                P[ki,kj,ka,kb] = 1
    return P

def Foo(cc,t1,t2,eris):
    kconserv = cc.khelper.kconserv
    t1a, t1b = t1
    t2aa, t2ab, t2bb = t2
    _, _, nkpts, nocca, noccb, nvira, nvirb = t2ab.shape

    Fova, Fovb = cc_Fov(cc,t1,t2,eris)
    Fooa, Foob = cc_Foo(cc,t1,t2,eris)
    for ki in range(nkpts):
        Fooa[ki] += 0.5*einsum('ie,me->mi',t1a[ki],Fova[ki])
        Foob[ki] += 0.5*einsum('ie,me->mi',t1b[ki],Fovb[ki])
    return Fooa, Foob

def Fvv(cc,t1,t2,eris):
    kconserv = cc.khelper.kconserv
    t1a, t1b = t1
    t2aa, t2ab, t2bb = t2
    _, _, nkpts, nocca, noccb, nvira, nvirb = t2ab.shape

    Fova, Fovb = cc_Fov(cc,t1,t2,eris)
    Fvva, Fvvb = cc_Fvv(cc,t1,t2,eris)
    for ka in range(nkpts):
        Fvva[ka] -= 0.5*lib.einsum('me,ma->ae', Fova[ka], t1a[ka])
        Fvvb[ka] -= 0.5*lib.einsum('me,ma->ae', Fovb[ka], t1b[ka])
    return Fvva, Fvvb

def Fov(cc,t1,t2,eris):
    kconserv = cc.khelper.kconserv
    Fme = cc_Fov(cc,t1,t2,eris)
    return Fme

def Wvvov(cc,t1,t2,eris):
    kconserv = cc.khelper.kconserv
    t1a, t1b = t1
    t2aa, t2ab, t2bb = t2
    _, _, nkpts, nocca, noccb, nvira, nvirb = t2ab.shape

    Wvvov = np.zeros((nkpts,nkpts,nkpts,nvira,nvira,nocca,nvira),dtype=t1a.dtype)
    WvvOV = np.zeros((nkpts,nkpts,nkpts,nvira,nvira,noccb,nvirb),dtype=t1a.dtype)
    WVVov = np.zeros((nkpts,nkpts,nkpts,nvirb,nvirb,nocca,nvira),dtype=t1a.dtype)
    WVVOV = np.zeros((nkpts,nkpts,nkpts,nvirb,nvirb,noccb,nvirb),dtype=t1a.dtype)

    for kn, km, ke in itertools.product(range(nkpts),repeat=3):
        kf = kconserv[kn, ke, km]
        ka = kn
        Wvvov[ka,ke,km] += eris.vovv[kf,km,ke].transpose(3,2,1,0).conj() - eris.vovv[ke,km,kf].transpose(3,0,1,2).conj()
        WVVov[ka,ke,km] += eris.voVV[kf,km,ke].transpose(3,2,1,0).conj()
        WvvOV[ka,ke,km] += eris.VOvv[kf,km,ke].transpose(3,2,1,0).conj()
        WVVOV[ka,ke,km] += eris.VOVV[kf,km,ke].transpose(3,2,1,0).conj() - eris.VOVV[ke,km,kf].transpose(3,0,1,2).conj()

        ovov = eris.ovov[kn, ke, km] - eris.ovov[kn, kf, km].transpose(0,3,2,1)
        OVOV = eris.OVOV[kn, ke, km] - eris.OVOV[kn, kf, km].transpose(0,3,2,1)

        Wvvov[ka,ke,km] += -lib.einsum('na,nemf->aemf',t1a[kn],ovov)
        WvvOV[ka,ke,km] += -lib.einsum('na,neMF->aeMF',t1a[kn],eris.ovOV[kn,ke,km])
        WVVov[ka,ke,km] += -lib.einsum('NA,NEmf->AEmf',t1b[kn],eris.OVov[kn,ke,km])
        WVVOV[ka,ke,km] += -lib.einsum('NA,NEMF->AEMF',t1b[kn],OVOV)

    return Wvvov, WvvOV, WVVov, WVVOV

def Wvvvo(cc,t1,t2,eris):
    kconserv = cc.khelper.kconserv
    t1a, t1b = t1
    t2aa, t2ab, t2bb = t2
    _, _, nkpts, nocca, noccb, nvira, nvirb = t2ab.shape


    fova, fovb = cc_Fov(cc, t1, t2, eris)
    Wvvvv_imd, WvvVV, WVVVV = Wvvvv(cc,t1,t2,eris)
    tauaa, tauab, taubb = make_tau(cc, t2, t1, t1)

    Wvvvo = np.zeros((nkpts,nkpts,nkpts,nvira,nvira,nvira,nocca),dtype=t1a.dtype)
    WvvVO = np.zeros((nkpts,nkpts,nkpts,nvira,nvira,nvirb,noccb),dtype=t1a.dtype)
    WVVvo = np.zeros((nkpts,nkpts,nkpts,nvirb,nvirb,nvira,nocca),dtype=t1a.dtype)
    WVVVO = np.zeros((nkpts,nkpts,nkpts,nvirb,nvirb,nvirb,noccb),dtype=t1a.dtype)

    for ka, ke, kb in itertools.product(range(nkpts),repeat=3):
        ki = kconserv[ka, ke, kb]
        # - <mb||ef> t2(miaf)
        for km in range(nkpts):
            kf = kconserv[km,ke,kb]
            ovvv = eris.vovv[ke,km,kf].transpose(1,0,3,2).conj() - eris.vovv[kf,km,ke].transpose(1,2,3,0).conj()
            OVvv = eris.VOvv[ke,km,kf].transpose(1,0,3,2).conj()
            ovVV = eris.voVV[ke,km,kf].transpose(1,0,3,2).conj()
            OVVV = eris.VOVV[ke,km,kf].transpose(1,0,3,2).conj() - eris.VOVV[kf,km,ke].transpose(1,2,3,0).conj()

            aebi = lib.einsum('mebf,miaf->aebi',ovvv,t2aa[km,ki,ka])
            aebi += lib.einsum('MFbe,iMaF->aebi',eris.VOvv[kf,km,ke].transpose(1,0,3,2).conj(),t2ab[ki,km,ka])
            Wvvvo[ka,ke,kb] -= aebi
            # P(ab) for all alpha spin
            Wvvvo[kb,ke,ka] += aebi.transpose(2,1,0,3)
        
            WVVvo[ka,ke,kb] -= lib.einsum('MEbf,iMfA->AEbi',OVvv,t2ab[ki,km,kf])
            WvvVO[ka,ke,kb] -= lib.einsum('meBF,mIaF->aeBI',ovVV,t2ab[km,ki,ka])
        
            AEBI = lib.einsum('MEBF,MIAF->AEBI',OVVV,t2bb[km,ki,ka])
            AEBI += lib.einsum('mfBE,mIfA->AEBI',eris.voVV[kf,km,ke].transpose(1,0,3,2).conj(),t2ab[km,ki,kf])
            WVVVO[ka,ke,kb] -= AEBI
            # P(ab) for all beta spin
            WVVVO[kb,ke,ka] += AEBI.transpose(2,1,0,3)

        # - t1(ma) (<mb||ei> - t2(nibf) <mn||ef>)
        km = ka
        ovvo = eris.voov[ke,km,ki].transpose(1,0,3,2).conj() - eris.oovv[km,ki,kb].transpose(0,3,2,1)
        OVvo = eris.VOov[ke,km,ki].transpose(1,0,3,2).conj()
        ovVO = eris.voOV[ke,km,ki].transpose(1,0,3,2).conj()
        OVVO = eris.VOOV[ke,km,ki].transpose(1,0,3,2).conj() - eris.OOVV[km,ki,kb].transpose(0,3,2,1)

        tmp1aa = np.zeros((nocca, nvira, nvira, nocca),dtype=t1a.dtype)
        tmp1ab = np.zeros((nocca, nvira, nvirb, noccb),dtype=t1a.dtype)
        tmp1ba = np.zeros((noccb, nvirb, nvira, nocca),dtype=t1a.dtype)
        tmp1bb = np.zeros((noccb, nvirb, nvirb, noccb),dtype=t1a.dtype)

        for kn in range(nkpts):
            kf = kconserv[km,ke,kn]
            ovov = eris.ovov[km,ke,kn] - eris.ovov[km,kf,kn].transpose(0,3,2,1)
            OVov = eris.OVov[km,ke,kn]
            ovOV = eris.ovOV[km,ke,kn]
            OVOV = eris.OVOV[km,ke,kn] - eris.OVOV[km,kf,kn].transpose(0,3,2,1)

            tmp1aa -= np.einsum('nibf,menf->mebi',t2aa[kn,ki,kb], ovov)
            tmp1aa += np.einsum('iNbF,meNF->mebi',t2ab[ki,kn,kb], ovOV)

            tmp1ab += np.einsum('nIfB,menf->meBI',t2ab[kn,ki,kf], ovov)
            tmp1ab -= np.einsum('NIBF,meNF->meBI',t2bb[kn,ki,kb], ovOV)

            tmp1ba += np.einsum('iNbF,MENF->MEbi',t2ab[ki,kn,kb], OVOV)
            tmp1ba -= np.einsum('nibf,MEnf->MEbi',t2aa[kn,ki,kb], OVov)

            tmp1bb -= np.einsum('NIBF,MENF->MEBI',t2bb[kn,ki,kb], OVOV)
            tmp1bb += np.einsum('nIfB,MEnf->MEBI',t2ab[kn,ki,kf], OVov)

        aebi = np.einsum('ma,mebi->aebi',t1a[km],(ovvo+tmp1aa))
        Wvvvo[ka,ke,kb] -= aebi

        WVVvo[ka,ke,kb] -= np.einsum('MA,MEbi->AEbi',t1b[km],OVvo+tmp1ba)
        WvvVO[ka,ke,kb] -= np.einsum('ma,meBI->aeBI',t1a[km],ovVO+tmp1ab)

        AEBI = np.einsum('MA,MEBI->AEBI',t1b[km],(OVVO+tmp1bb))
        WVVVO[ka,ke,kb] -= AEBI


    for ka, ke, kb in itertools.product(range(nkpts),repeat=3):
        ki = kconserv[ka, ke, kb]
        # P(ab) <mb||ef> t2(miaf) (alpha alpha beta beta) and (beta beta alpha alpha)
        for km in range(nkpts):
            kf = kconserv[km,ke,ka]
            OVVV = eris.VOVV[ke,km,kf].transpose(1,0,3,2).conj() - eris.VOVV[kf,km,ke].transpose(1,2,3,0).conj()
            ovvv = eris.vovv[ke,km,kf].transpose(1,0,3,2).conj() - eris.vovv[kf,km,ke].transpose(1,2,3,0).conj()

            WVVvo[ka,ke,kb] -= lib.einsum('mfAE,mibf->AEbi', eris.voVV[kf,km,ke].transpose(1,0,3,2).conj(), t2aa[km,ki,kb])
            WVVvo[ka,ke,kb] -= lib.einsum('MEAF,iMbF->AEbi', OVVV, t2ab[ki,km,kb])

            WvvVO[ka,ke,kb] -= lib.einsum('MFae,MIBF->aeBI', eris.VOvv[kf,km,ke].transpose(1,0,3,2).conj(), t2bb[km,ki,kb])
            WvvVO[ka,ke,kb] -= lib.einsum('meaf,mIfB->aeBI', ovvv, t2ab[km,ki,kf])
        
        # P(ab) -t1(ma) (<mb||ei> - t2(nibf) <mn||ef>) for all spin configurations
        km = kb
        ovvo = eris.voov[ke,km,ki].transpose(1,0,3,2).conj() - eris.oovv[km,ki,ka].transpose(0,3,2,1)
        OVVO = eris.VOOV[ke,km,ki].transpose(1,0,3,2).conj() - eris.OOVV[km,ki,ka].transpose(0,3,2,1)

        tmp1aa = np.zeros((nocca, nvira, nvira, nocca),dtype=t1a.dtype)
        tmp1ab = np.zeros((noccb, nvira, nvira, noccb),dtype=t1a.dtype)
        tmp1ba = np.zeros((nocca, nvirb, nvirb, nocca),dtype=t1a.dtype)
        tmp1bb = np.zeros((noccb, nvirb, nvirb, noccb),dtype=t1a.dtype)

        for kn in range(nkpts):
            kf = kconserv[km,ke,kn]
            ovov = eris.ovov[km,ke,kn] - eris.ovov[km,kf,kn].transpose(0,3,2,1)
            OVov = eris.OVov[km,ke,kn]
            ovOV = eris.ovOV[km,ke,kn]
            OVOV = eris.OVOV[km,ke,kn] - eris.OVOV[km,kf,kn].transpose(0,3,2,1)

            tmp1aa -= np.einsum('niaf,menf->meai',t2aa[kn,ki,ka], ovov)
            tmp1aa += np.einsum('iNaF,meNF->meai',t2ab[ki,kn,ka], ovOV)

            tmp1ab += np.einsum('nIaF,MFne->MeaI',t2ab[kn,ki,ka], eris.OVov[km,kf,kn])

            tmp1ba += np.einsum('iNfA,mfNE->mEAi',t2ab[ki,kn,kf], eris.ovOV[km,kf,kn])

            tmp1bb -= np.einsum('NIAF,MENF->MEAI',t2bb[kn,ki,ka], OVOV)
            tmp1bb += np.einsum('nIfA,MEnf->MEAI',t2ab[kn,ki,kf], OVov)

        aebi = np.einsum('mb,meai->aebi',t1a[km],(ovvo+tmp1aa))
        Wvvvo[ka,ke,kb] += aebi

        WVVvo[ka,ke,kb] += np.einsum('mb,mEAi->AEbi',t1a[km], -eris.ooVV[km,ki,ka].transpose(0,3,2,1)+tmp1ba)
        WvvVO[ka,ke,kb] += np.einsum('MB,MeaI->aeBI',t1b[km], -eris.OOvv[km,ki,ka].transpose(0,3,2,1)+tmp1ab)

        AEBI = np.einsum('MB,MEAI->AEBI',t1b[km],(OVVO+tmp1bb))
        WVVVO[ka,ke,kb] += AEBI

    # Remaining terms
    for ka, ke, kb in itertools.product(range(nkpts),repeat=3):
        ki = kconserv[ka, ke, kb]
        Wvvvo[ka,ke,kb] += eris.vovv[kb,ki,ka].transpose(2,3,0,1) - eris.vovv[ka,ki,kb].transpose(0,3,2,1)
        WVVvo[ka,ke,kb] += eris.voVV[kb,ki,ka].transpose(2,3,0,1)
        WvvVO[ka,ke,kb] += eris.VOvv[kb,ki,ka].transpose(2,3,0,1)
        WVVVO[ka,ke,kb] += eris.VOVV[kb,ki,ka].transpose(2,3,0,1) - eris.VOVV[ka,ki,kb].transpose(0,3,2,1)
        
        Wvvvo[ka,ke,kb] -= lib.einsum('me,miab->aebi',fova[ke],t2aa[ke,ki,ka])
        WVVvo[ka,ke,kb] -= lib.einsum('ME,iMbA->AEbi',fovb[ke],t2ab[ki,ke,kb])
        WvvVO[ka,ke,kb] -= lib.einsum('me,mIaB->aeBI',fova[ke],t2ab[ke,ki,ka])
        WVVVO[ka,ke,kb] -= lib.einsum('ME,MIAB->AEBI',fovb[ke],t2bb[ke,ki,ka])

        Wvvvo[ka,ke,kb] += lib.einsum('if,aebf->aebi',t1a[ki],Wvvvv_imd[ka,ke,kb])
        WVVvo[ka,ke,kb] += lib.einsum('if,bfAE->AEbi',t1a[ki],WvvVV[kb,ki,ka])
        WvvVO[ka,ke,kb] += lib.einsum('IF,aeBF->aeBI',t1b[ki],WvvVV[ka,ke,kb])
        WVVVO[ka,ke,kb] += lib.einsum('IF,AEBF->AEBI',t1b[ki],WVVVV[ka,ke,kb])
        
        for km in range(nkpts):
            kn = kconserv[ka,km,kb]
            ovoo = eris.ooov[kn,ki,km].transpose(2,3,0,1) - eris.ooov[km,ki,kn].transpose(0,3,2,1)
            ovOO = eris.OOov[kn,ki,km].transpose(2,3,0,1)

            ooOV = eris.ooOV[km,ki,kn]
            OOov = eris.OOov[km,ki,kn]

            OVoo = eris.ooOV[kn,ki,km].transpose(2,3,0,1)
            OVOO = eris.OOOV[kn,ki,km].transpose(2,3,0,1) - eris.OOOV[km,ki,kn].transpose(0,3,2,1)

            Wvvvo[ka,ke,kb] += 0.5*lib.einsum('meni,mnab->aebi',ovoo,tauaa[km,kn,ka])

            WVVvo[ka,ke,kb] += 0.5*lib.einsum('MEni,nMbA->AEbi',OVoo,tauab[kn,km,kb])
            WVVvo[ka,ke,kb] += 0.5*lib.einsum('miNE,mNbA->AEbi',ooOV,tauab[km,kn,kb])

            WvvVO[ka,ke,kb] += 0.5*lib.einsum('meNI,mNaB->aeBI',ovOO,tauab[km,kn,ka])
            WvvVO[ka,ke,kb] += 0.5*lib.einsum('MIne,nMaB->aeBI',OOov,tauab[kn,km,ka])

            WVVVO[ka,ke,kb] += 0.5*lib.einsum('MENI,MNAB->AEBI',OVOO,taubb[km,kn,ka])


    return Wvvvo, WvvVO, WVVvo, WVVVO 


def Woooo(cc,t1,t2,eris):
    kconserv = cc.khelper.kconserv
    t1a, t1b = t1
    t2aa, t2ab, t2bb = t2
    _, _, nkpts, nocca, noccb, nvira, nvirb = t2ab.shape

    Woooo = eris.oooo.copy()
    WooOO = eris.ooOO.copy()
    WOOOO = eris.OOOO.copy()

    tau_aa, tau_ab, tau_bb = make_tau(cc, t2, t1, t1)
    for km in range(nkpts):
        for kn in range(nkpts):
            tmp_aaaaJ = einsum('xje, ymine->yxminj', t1a, eris.ooov[km,:,kn])
            tmp_aaaaJ-= einsum('yie, xmjne->yxminj', t1a, eris.ooov[km,:,kn])
            tmp_bbbbJ = einsum('xje, ymine->yxminj', t1b, eris.OOOV[km,:,kn])
            tmp_bbbbJ-= einsum('yie, xmjne->yxminj', t1b, eris.OOOV[km,:,kn])
            tmp_aabbJ = einsum('xje, ymine->yxminj', t1b, eris.ooOV[km,:,kn])
            tmp_bbaaJ = einsum('xje, ymine->yxminj', t1a, eris.OOov[km,:,kn])
            tmp_abbaJ = -einsum('yie,xmjne->yxminj', t1b, eris.ooOV[km,:,kn])
            tmp_baabJ = -einsum('yie,xmjne->yxminj', t1a, eris.OOov[km,:,kn])
            tmp_aabbJ = einsum('xje, ymine->yxminj', t1b, eris.ooOV[km,:,kn])

            for ki in range(nkpts):
                kj = kconserv[km,ki,kn]
                Woooo[km,ki,kn] += tmp_aaaaJ[ki,kj]
                WOOOO[km,ki,kn] += tmp_bbbbJ[ki,kj]
                WooOO[km,ki,kn] += tmp_aabbJ[ki,kj]
                WooOO[kn,ki,km] -= tmp_baabJ[ki,kj].transpose(2,1,0,3)

    Woooo = Woooo - Woooo.transpose(2,1,0,5,4,3,6)
    WOOOO = WOOOO - WOOOO.transpose(2,1,0,5,4,3,6)

    for km, ki, kn in itertools.product(range(nkpts), repeat=3):
        kj = kconserv[km, ki, kn]

        for ke in range(nkpts):
            kf = kconserv[km, ke, kn]

            ovov = eris.ovov[km, ke, kn] - eris.ovov[km, kf, kn].transpose(0,3,2,1)
            OVOV = eris.OVOV[km, ke, kn] - eris.OVOV[km, kf, kn].transpose(0,3,2,1)

            Woooo[km, ki, kn] += 0.5*lib.einsum('ijef,menf->minj', tau_aa[ki, kj, ke],      ovov)
            WOOOO[km, ki, kn] += 0.5*lib.einsum('IJEF,MENF->MINJ', tau_bb[ki, kj, ke],      OVOV)
            WooOO[km, ki, kn] +=     lib.einsum('iJeF,meNF->miNJ', tau_ab[ki, kj, ke], eris.ovOV[km, ke, kn])

    WOOoo = None
    return Woooo, WooOO, WOOoo, WOOOO

<<<<<<< HEAD
=======
def Woovo(cc,t1,t2,eris,kconserv):
    #kconserv = kpts_helper.get_kconserv(cc.cell, cc.kpts)
    #kconserv = cc.khelper.kconserv
    P = kconserv_mat(nkpts, kconserv)
    Woovo = np.einsum('xyzimjb, xzyw->yxwmibj', eris.ooov, P).conj() - np.einsum('zyxjmib, xzyw->yxwmibj', eris.ooov, P).conj()
    WooVO = np.einsum('xyzimJB, xzyw->yxwmiBJ', eris.ooOV, P).conj()
    WOOvo = np.einsum('xyzIMjb, xzyw->yxwMIbj', eris.OOov, P).conj()
    WOOVO = np.einsum('xyzIMJB, xzyw->yxwMIBJ', eris.OOOV, P).conj() - np.einsum('zyxJMIB, xzyw->yxwMIBJ', eris.OOOV, P).conj()

    ooov = eris.ooov - eris.ooov.transpose(2,1,0,5,4,3,6)
    OOOV = eris.OOOV - eris.OOOV.transpose(2,1,0,5,4,3,6)

    ovvo = np.einsum('xyzemjb, xzyw->yxwmebj', eris.voov, P).conj() - np.einsum('yzwmjbe, xzyw->yxwmebj', eris.oovv, P)
    OVVO = np.einsum('xyzEMJB, xzyw->yxwMEBJ', eris.VOOV, P).conj() - np.einsum('yzwMJBE, xzyw->yxwMEBJ', eris.OOVV, P)
    ovVO = np.einsum('xyzemJB, xzyw->yxwmeBJ', eris.voOV, P).conj()
    OVvo = np.einsum('xyzEMjb, xzyw->yxwMEbj', eris.VOov, P).conj()

    ovov = eris.ovov - eris.ovov.transpose(2,1,0,5,4,3,6)
    OVOV = eris.OVOV - eris.OVOV.transpose(2,1,0,5,4,3,6)

    ovvv = np.einsum('xyzemfb, xzyw->yxwmebf', eris.vovv, P).conj() - np.einsum('zyxfmeb, xzyw->yxwmebf', eris.vovv, P).conj()
    OVVV = np.einsum('xyzEMFB, xzyw->yxwMEBF', eris.VOVV, P).conj() - np.einsum('zyxFMEB, xzyw->yxwMEBF', eris.VOVV, P).conj()
    ovVV = np.einsum('xyzemFB, xzyw->yxwmeBF', eris.voVV, P).conj()
    vvOV = np.einsum('xyzEMfb, xzyw->wzybfME', eris.VOvv, P).conj()

    for km, kb, ki in kpts_helper.loop_kkk(nkpts):
        kj = kconserv[km, ki, kb]
        for kn in range(nkpts):

            ke = kconserv[km,ki,kn]
            Woovo[km,ki,kb] += einsum('mine,jnbe->mibj', ooov[km,ki,kn], t2aa[kj,kn,kb]) + einsum('miNE,jNbE->mibj', eris.ooOV[km,ki,kn], t2ab[kj,kn,kb])
            WooVO[km,ki,kb] += einsum('mine,nJeB->miBJ', ooov[km,ki,kn], t2ab[kn,kj,ke]) + einsum('miNE,JNBE->miBJ', eris.ooOV[km,ki,kn], t2bb[kj,kn,kb])
            WOOvo[km,ki,kb] += einsum('MINE,jNbE->MIbj', OOOV[km,ki,kn], t2ab[kj,kn,kb]) + einsum('MIne,jnbe->MIbj', eris.OOov[km,ki,kn], t2aa[kj,kn,kb])
            WOOVO[km,ki,kb] += einsum('MINE,JNBE->MIBJ', OOOV[km,ki,kn], t2bb[kj,kn,kb]) + einsum('MIne,nJeB->MIBJ', eris.OOov[km,ki,kn], t2ab[kn,kj,ke])

        Woovo[km,ki,kb] += einsum('ie,mebj->mibj', t1a[ki], ovvo[km,ki,kb])
        WooVO[km,ki,kb] += einsum('ie,meBJ->miBJ', t1a[ki], ovVO[km,ki,kb])
        WOOvo[km,ki,kb] += einsum('IE,MEbj->MIbj', t1b[ki], OVvo[km,ki,kb])
        WOOVO[km,ki,kb] += einsum('IE,MEBJ->MIBJ', t1b[ki], OVVO[km,ki,kb])


        for kf in range(nkpts):
            kn = kconserv[kb, kj, kf]
            Woovo[km,ki,kb] -= einsum('ie,njbf,menf->mibj', t1a[ki], t2aa[kn,kj,kb], ovov[km,ki,kn]) - einsum('ie,jNbF,meNF->mibj', t1a[ki], t2ab[kj,kn,kb], eris.ovOV[km,ki,kn])
            WooVO[km,ki,kb] -= -einsum('ie,nJfB,menf->miBJ', t1a[ki], t2ab[kn,kj,kf], ovov[km,ki,kn]) + einsum('ie,NJBF,meNF->miBJ', t1a[ki], t2bb[kn,kj,kb], eris.ovOV[km,ki,kn])
            WOOvo[km,ki,kb] -= -einsum('IE,jNbF,MENF->MIbj', t1b[ki], t2ab[kj,kn,kb], OVOV[km,ki,kn]) + einsum('IE,njbf,MEnf->MIbj', t1b[ki], t2aa[kn,kj,kb], eris.OVov[km,ki,kn])
            WOOVO[km,ki,kb] -= einsum('IE,NJBF,MENF->MIBJ', t1b[ki], t2bb[kn,kj,kb], OVOV[km,ki,kn]) - einsum('IE,nJfB,MEnf->MIBJ', t1b[ki], t2ab[kn,kj,kf], eris.OVov[km,ki,kn])

        for kn in range(nkpts):

            ke = kconserv[km,kj,kn]
            Woovo[km,ki,kb] -= einsum('mjne,inbe->mibj', ooov[km,kj,kn], t2aa[ki,kn,kb]) + einsum('mjNE,iNbE->mibj', eris.ooOV[km,kj,kn], t2ab[ki,kn,kb])
            WooVO[km,ki,kb] -= einsum('NJme,iNeB->miBJ', eris.OOov[kn,kj,km], t2ab[ki,kn,ke])
            WOOvo[km,ki,kb] -= einsum('njME,nIbE->MIbj', eris.ooOV[kn,kj,km], t2ab[kn,ki,kb])
            WOOVO[km,ki,kb] -= einsum('MJNE,INBE->MIBJ', OOOV[km,kj,kn], t2bb[ki,kn,kb]) + einsum('MJne,nIeB->MIBJ', eris.OOov[km,kj,kn], t2ab[kn,ki,ke])


        Woovo[km,ki,kb] -= einsum('je,mebi->mibj', t1a[kj], ovvo[km,kj,kb])
        WooVO[km,ki,kb] -= -einsum('JE,miBE->miBJ', t1b[kj], eris.ooVV[km,ki,kb])
        WOOvo[km,ki,kb] -= -einsum('je,MIbe->MIbj', t1a[kj], eris.OOvv[km,ki,kb])
        WOOVO[km,ki,kb] -= einsum('JE,MEBI->MIBJ', t1b[kj], OVVO[km,kj,kb])

        for kf in range(nkpts):
            kn = kconserv[kb, ki, kf]
            Woovo[km,ki,kb] += einsum('je,nibf,menf->mibj', t1a[kj], t2aa[kn,ki,kb], ovov[km,kj,kn]) - einsum('je,iNbF,meNF->mibj', t1a[kj], t2ab[ki,kn,kb], eris.ovOV[km,kj,kn])
            WooVO[km,ki,kb] += -einsum('JE,iNfB,mfNE->miBJ', t1b[kj], t2ab[ki,kn,kf], eris.ovOV[km, kf, kn])
            WOOvo[km,ki,kb] += -einsum('je,nIbF,MFne->MIbj', t1a[kj], t2ab[kn,ki,kb], eris.OVov[km, kf, kn])
            WOOVO[km,ki,kb] += einsum('JE,NIBF,MENF->MIBJ', t1b[kj], t2bb[kn,ki,kb], OVOV[km,kj,kn]) - einsum('JE,nIfB,MEnf->MIBJ', t1b[kj], t2ab[kn,ki,kf], eris.OVov[km,kj,kn])

    Fme, FME = Fov(cc, t1, t2, eris)
    Wmibj, WmiBJ, WMIbj, WMIBJ = Woooo(cc,t1,t2,eris, kconserv)
    tauaa, tauab, taubb = make_tau(cc, t2, t1, t1, fac=1.)
    for km, kb, ki in kpts_helper.loop_kkk(nkpts):
        kj = kconserv[km, ki, kb]

        Woovo[km,ki,kb] -= einsum('me,ijbe->mibj', Fme[km], t2aa[ki,kj,kb])
        WooVO[km,ki,kb] -= -einsum('me,iJeB->miBJ', Fme[km], t2ab[ki,kj,km])
        WOOvo[km,ki,kb] -= -einsum('ME,jIbE->MIbj', FME[km], t2ab[kj,ki,kb])
        WOOVO[km,ki,kb] -= einsum('ME,IJBE->MIBJ', FME[km], t2bb[ki,kj,kb])

        Woovo[km,ki,kb] -= einsum('nb, minj->mibj', t1a[kb], Wmibj[km, ki, kb])
        WooVO[km,ki,kb] -= einsum('NB, miNJ->miBJ', t1b[kb], WmiBJ[km, ki, kb])
        WOOvo[km,ki,kb] -= einsum('nb, njMI->MIbj', t1a[kb], WmiBJ[kb, kj, km])
        WOOVO[km,ki,kb] -= einsum('NB, MINJ->MIBJ', t1b[kb], WMIBJ[km, ki, kb])


    for km, kb, ki in kpts_helper.loop_kkk(nkpts):
        kj = kconserv[km, ki, kb]
        Woovo[km,ki,kb] += 0.5 * einsum('xmebf,xijef->mibj', ovvv[km,:,kb], tauaa[ki,kj,:])
        WooVO[km,ki,kb] += einsum('xmeBF,xiJeF->miBJ', ovVV[km,:,kb], tauab[ki,kj,:])
        WOOvo[km,ki,kb] += einsum('xbfME,xjIfE->MIbj', vvOV[kb,:,km], tauab[kj,ki,:])
        WOOVO[km,ki,kb] += 0.5 * einsum('xMEBF,xIJEF->MIBJ', OVVV[km,:,kb], taubb[ki,kj,:])

    return Woovo, WooVO, WOOvo, WOOVO

def Wooov(cc, t1, t2, eris, kconserv):
	t1a, t1b = t1
	nkpts = t1a.shape[0]

	P = kconserv_mat(nkpts, kconserv)
	Wooov = eris.ooov - np.einsum('zyxnime,xzyw->xyzmine', eris.ooov, P)
	WooOV = eris.ooOV 
	WOOov = eris.OOov
	WOOOV = eris.OOOV - np.einsum('zyxNIME,xzyw->xyzMINE', eris.OOOV, P)

	Wooov += np.einsum('yif,xyzmfne->xyzmine', t1a, eris.ovov) - np.einsum('yif,xwzmenf,xzyw->xyzmine', t1a, eris.ovov, P)
	WooOV += np.einsum('yif,xyzmfNE->xyzmiNE', t1a, eris.ovOV)
	WOOov += np.einsum('yIF,xyzMFne->xyzMIne', t1b, eris.OVov)
	WOOOV += np.einsum('yIF,xyzMFNE->xyzMINE', t1b, eris.OVOV) - np.einsum('yIF,xwzMENF,xzyw->xyzMINE', t1b, eris.OVOV, P)

	return Wooov, WooOV, WOOov, WOOOV
>>>>>>> bdddf6f4

# vvvv is a string, ('oooo', 'ooov', ..., 'vvvv')
# orbspin can be accessed through general spin-orbital kintermediates eris
# orbspin = eris.mo_coeff.orbspin
<<<<<<< HEAD
def _eri_spin2spatial(chemist_eri_spin, vvvv, eris, orbspin, cross_ab=False):
    nocc_a, nocc_b = eris.nocc
=======
def _eri_spin2spatial(chemist_eri_spin, vvvv, eris, nocc, orbspin, cross_ab=False):
    nocc_a, nocc_b = nocc
>>>>>>> bdddf6f4
    nocc = nocc_a + nocc_b
    nkpts = len(orbspin)
    idxoa = [np.where(orbspin[k][:nocc] == 0)[0] for k in range(nkpts)]
    idxob = [np.where(orbspin[k][:nocc] == 1)[0] for k in range(nkpts)]
    idxva = [np.where(orbspin[k][nocc:] == 0)[0] for k in range(nkpts)]
    idxvb = [np.where(orbspin[k][nocc:] == 1)[0] for k in range(nkpts)]
    nvir_a = len(idxva[0])
    nvir_b = len(idxvb[0])

    def select_idx(s):
        if s.lower() == 'o':
            return idxoa, idxob
        else:
            return idxva, idxvb

    if len(vvvv) == 2:
        idx1a, idx1b = select_idx(vvvv[0])
        idx2a, idx2b = select_idx(vvvv[1])

        fa = np.zeros((nkpts,len(idx1a[0]),len(idx2a[0])), dtype=np.complex128)
        fb = np.zeros((nkpts,len(idx1b[0]),len(idx2b[0])), dtype=np.complex128)
        for k in range(nkpts):
            fa[k] = chemist_eri_spin[k, idx1a[k][:,None],idx2a[k]]
            fb[k] = chemist_eri_spin[k, idx1b[k][:,None],idx2b[k]]
        return fa, fb

    idx1a, idx1b = select_idx(vvvv[0])
    idx2a, idx2b = select_idx(vvvv[1])
    idx3a, idx3b = select_idx(vvvv[2])
    idx4a, idx4b = select_idx(vvvv[3])

    eri_aaaa = np.zeros((nkpts,nkpts,nkpts,len(idx1a[0]),len(idx2a[0]),len(idx3a[0]),len(idx4a[0])), dtype=np.complex128)
    eri_aabb = np.zeros((nkpts,nkpts,nkpts,len(idx1a[0]),len(idx2a[0]),len(idx3b[0]),len(idx4b[0])), dtype=np.complex128)
    eri_bbaa = np.zeros((nkpts,nkpts,nkpts,len(idx1b[0]),len(idx2b[0]),len(idx3a[0]),len(idx4a[0])), dtype=np.complex128)
    eri_bbbb = np.zeros((nkpts,nkpts,nkpts,len(idx1b[0]),len(idx2b[0]),len(idx3b[0]),len(idx4b[0])), dtype=np.complex128)
    if cross_ab:
        eri_abba = np.zeros((nkpts,nkpts,nkpts,len(idx1a[0]),len(idx2b[0]),len(idx3b[0]),len(idx4a[0])), dtype=np.complex128)
        eri_baab = np.zeros((nkpts,nkpts,nkpts,len(idx1b[0]),len(idx2a[0]),len(idx3a[0]),len(idx4b[0])), dtype=np.complex128)
    kconserv = kpts_helper.get_kconserv(eris.cell, eris.kpts)
    for ki, kj, kk in kpts_helper.loop_kkk(nkpts):
        kl = kconserv[ki, kj, kk]
        eri_aaaa[ki,kj,kk] = chemist_eri_spin[ki,kj,kk, idx1a[ki][:,None,None,None],idx2a[kj][:,None,None],idx3a[kk][:,None],idx4a[kl]]
        eri_aabb[ki,kj,kk] = chemist_eri_spin[ki,kj,kk, idx1a[ki][:,None,None,None],idx2a[kj][:,None,None],idx3b[kk][:,None],idx4b[kl]]
        eri_bbaa[ki,kj,kk] = chemist_eri_spin[ki,kj,kk, idx1b[ki][:,None,None,None],idx2b[kj][:,None,None],idx3a[kk][:,None],idx4a[kl]]
        eri_bbbb[ki,kj,kk] = chemist_eri_spin[ki,kj,kk, idx1b[ki][:,None,None,None],idx2b[kj][:,None,None],idx3b[kk][:,None],idx4b[kl]]
        if cross_ab:
            eri_abba[ki,kj,kk] = chemist_eri_spin[ki,kj,kk, idx1a[ki][:,None,None,None],idx2b[kj][:,None,None],idx3b[kk][:,None],idx4a[kl]]
            eri_baab[ki,kj,kk] = chemist_eri_spin[ki,kj,kk, idx1b[ki][:,None,None,None],idx2a[kj][:,None,None],idx3a[kk][:,None],idx4b[kl]]
    if cross_ab:
        return eri_aaaa, eri_aabb, eri_bbaa, eri_bbbb, eri_abba, eri_baab
    else:
        return eri_aaaa, eri_aabb, eri_bbaa, eri_bbbb

def _eri_spatial2spin(eri_aa_ab_ba_bb, vvvv, eris, orbspin, cross_ab=False):
    nocc_a, nocc_b = eris.nocc
    nocc = nocc_a + nocc_b
    nkpts = len(orbspin)
    idxoa = [np.where(orbspin[k][:nocc] == 0)[0] for k in range(nkpts)]
    idxob = [np.where(orbspin[k][:nocc] == 1)[0] for k in range(nkpts)]
    idxva = [np.where(orbspin[k][nocc:] == 0)[0] for k in range(nkpts)]
    idxvb = [np.where(orbspin[k][nocc:] == 1)[0] for k in range(nkpts)]
    nvir_a = len(idxva[0])
    nvir_b = len(idxvb[0])

    def select_idx(s):
        if s.lower() == 'o':
            return idxoa, idxob
        else:
            return idxva, idxvb

    if len(vvvv) == 2:
        idx1a, idx1b = select_idx(vvvv[0])
        idx2a, idx2b = select_idx(vvvv[1])

        fa, fb = eri_aa_ab_ba_bb
        f = np.zeros((nkpts, len(idx1a[0])+len(idx1b[0]),
                      len(idx2a[0])+len(idx2b[0])), dtype=np.complex128)
        for k in range(nkpts):
            f[k, idx1a[k][:,None],idx2a[k]] = fa[k]
            f[k, idx1b[k][:,None],idx2b[k]] = fb[k]
        return f

    idx1a, idx1b = select_idx(vvvv[0])
    idx2a, idx2b = select_idx(vvvv[1])
    idx3a, idx3b = select_idx(vvvv[2])
    idx4a, idx4b = select_idx(vvvv[3])

    if cross_ab:
        eri_aaaa, eri_aabb, eri_bbaa, eri_bbbb, eri_abba, eri_baab = eri_aa_ab_ba_bb
    else:
        eri_aaaa, eri_aabb, eri_bbaa, eri_bbbb = eri_aa_ab_ba_bb
    eri = np.zeros((nkpts,nkpts,nkpts, len(idx1a[0])+len(idx1b[0]),
                    len(idx2a[0])+len(idx2b[0]),
                    len(idx3a[0])+len(idx3b[0]),
                    len(idx4a[0])+len(idx4b[0])), dtype=np.complex128)
    kconserv = kpts_helper.get_kconserv(eris.cell, eris.kpts)
    for ki, kj, kk in kpts_helper.loop_kkk(nkpts):
        kl = kconserv[ki, kj, kk]
        eri[ki,kj,kk, idx1a[ki][:,None,None,None],idx2a[kj][:,None,None],idx3a[kk][:,None],idx4a[kl]] = eri_aaaa[ki,kj,kk]
        eri[ki,kj,kk, idx1a[ki][:,None,None,None],idx2a[kj][:,None,None],idx3b[kk][:,None],idx4b[kl]] = eri_aabb[ki,kj,kk]
        eri[ki,kj,kk, idx1b[ki][:,None,None,None],idx2b[kj][:,None,None],idx3a[kk][:,None],idx4a[kl]] = eri_bbaa[ki,kj,kk]
        eri[ki,kj,kk, idx1b[ki][:,None,None,None],idx2b[kj][:,None,None],idx3b[kk][:,None],idx4b[kl]] = eri_bbbb[ki,kj,kk]
        if cross_ab:
            eri[ki,kj,kk, idx1a[ki][:,None,None,None],idx2b[kj][:,None,None],idx3b[kk][:,None],idx4a[kl]] = eri_abba[ki,kj,kk]
            eri[ki,kj,kk, idx1b[ki][:,None,None,None],idx2a[kj][:,None,None],idx3a[kk][:,None],idx4b[kl]] = eri_baab[ki,kj,kk]
<<<<<<< HEAD
    return eri
=======
    return eri

def Wovvo(cc, t1, t2, eris):
    kconserv = cc.khelper.kconserv
    t1a, t1b = t1
    t2aa, t2ab, t2bb = t2
    _, _, nkpts, nocca, noccb, nvira, nvirb = t2ab.shape

    Wovvo, WovVO, WOVvo, WOVVO, WoVVo, WOvvO = cc_Wovvo(cc,t1,t2,eris)
    for km, kb, ke in kpts_helper.loop_kkk(nkpts):
        kj = kconserv[km, ke, kb]
        for kn in range(nkpts):
            kf = kconserv[km, ke, kn]
            Wovvo[km, kb, ke] -= einsum('jnbf,mnef->mbej',t2aa[km, kn, ke],
                                        eris.oovv[kn, kj, kb])
            WOVVO[km, kb, ke] -= einsum('NJBF,MNEF->MBEJ',t2bb[km, kn, ke],
                                        eris.OOVV[kn, kj, kb])
            WOVvo[km, kb, ke] -= einsum('NjBf,MNef->MBej',t2ab[km, kn, ke],
                                        eris.oovv[kn, kj, kb])
            WovVO[km, kb, ke] -= einsum('nJbF,mnEF->mbEJ',t2ab[km, kn, ke],
                                        eris.oovv[kn, kj, kb])
    return Wovvo, WovVO, WOVvo, WOVVO
>>>>>>> bdddf6f4
<|MERGE_RESOLUTION|>--- conflicted
+++ resolved
@@ -623,8 +623,6 @@
     WOOoo = None
     return Woooo, WooOO, WOOoo, WOOOO
 
-<<<<<<< HEAD
-=======
 def Woovo(cc,t1,t2,eris,kconserv):
     #kconserv = kpts_helper.get_kconserv(cc.cell, cc.kpts)
     #kconserv = cc.khelper.kconserv
@@ -736,18 +734,12 @@
 	WOOOV += np.einsum('yIF,xyzMFNE->xyzMINE', t1b, eris.OVOV) - np.einsum('yIF,xwzMENF,xzyw->xyzMINE', t1b, eris.OVOV, P)
 
 	return Wooov, WooOV, WOOov, WOOOV
->>>>>>> bdddf6f4
 
 # vvvv is a string, ('oooo', 'ooov', ..., 'vvvv')
 # orbspin can be accessed through general spin-orbital kintermediates eris
 # orbspin = eris.mo_coeff.orbspin
-<<<<<<< HEAD
-def _eri_spin2spatial(chemist_eri_spin, vvvv, eris, orbspin, cross_ab=False):
-    nocc_a, nocc_b = eris.nocc
-=======
 def _eri_spin2spatial(chemist_eri_spin, vvvv, eris, nocc, orbspin, cross_ab=False):
     nocc_a, nocc_b = nocc
->>>>>>> bdddf6f4
     nocc = nocc_a + nocc_b
     nkpts = len(orbspin)
     idxoa = [np.where(orbspin[k][:nocc] == 0)[0] for k in range(nkpts)]
@@ -853,9 +845,6 @@
         if cross_ab:
             eri[ki,kj,kk, idx1a[ki][:,None,None,None],idx2b[kj][:,None,None],idx3b[kk][:,None],idx4a[kl]] = eri_abba[ki,kj,kk]
             eri[ki,kj,kk, idx1b[ki][:,None,None,None],idx2a[kj][:,None,None],idx3a[kk][:,None],idx4b[kl]] = eri_baab[ki,kj,kk]
-<<<<<<< HEAD
-    return eri
-=======
     return eri
 
 def Wovvo(cc, t1, t2, eris):
@@ -877,5 +866,4 @@
                                         eris.oovv[kn, kj, kb])
             WovVO[km, kb, ke] -= einsum('nJbF,mnEF->mbEJ',t2ab[km, kn, ke],
                                         eris.oovv[kn, kj, kb])
-    return Wovvo, WovVO, WOVvo, WOVVO
->>>>>>> bdddf6f4
+    return Wovvo, WovVO, WOVvo, WOVVO