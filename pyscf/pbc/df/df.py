#!/usr/bin/env python
# Copyright 2014-2018 The PySCF Developers. All Rights Reserved.
#
# Licensed under the Apache License, Version 2.0 (the "License");
# you may not use this file except in compliance with the License.
# You may obtain a copy of the License at
#
#     http://www.apache.org/licenses/LICENSE-2.0
#
# Unless required by applicable law or agreed to in writing, software
# distributed under the License is distributed on an "AS IS" BASIS,
# WITHOUT WARRANTIES OR CONDITIONS OF ANY KIND, either express or implied.
# See the License for the specific language governing permissions and
# limitations under the License.
#
# Author: Qiming Sun <osirpt.sun@gmail.com>
#

'''
Density fitting

Divide the 3-center Coulomb integrals to two parts.  Compute the local
part in real space, long range part in reciprocal space.

Note when diffuse functions are used in fitting basis, it is easy to cause
linear dependence (non-positive definite) issue under PBC.

Ref:
J. Chem. Phys. 147, 164119 (2017)
'''

import os
import time
import copy
import warnings
import tempfile
import numpy
import h5py
import scipy.linalg
from pyscf import lib
from pyscf import gto
from pyscf.lib import logger
from pyscf.df import addons
from pyscf.df.outcore import _guess_shell_ranges
from pyscf.pbc.gto.cell import _estimate_rcut
from pyscf.pbc import gto as pbcgto
from pyscf.pbc import tools
from pyscf.pbc.df import outcore
from pyscf.pbc.df import ft_ao
from pyscf.pbc.df import aft
from pyscf.pbc.df import df_jk
from pyscf.pbc.df import df_ao2mo
from pyscf.pbc.df.aft import estimate_eta, get_nuc
from pyscf.pbc.df.df_jk import zdotCN, zdotNN, zdotNC
from pyscf.pbc.lib.kpts_helper import is_zero, gamma_point, member, unique
from pyscf import __config__

LINEAR_DEP_THR = getattr(__config__, 'pbc_df_df_DF_lindep', 1e-9)


def make_modrho_basis(cell, auxbasis=None, drop_eta=None):
    auxcell = addons.make_auxmol(cell, auxbasis)

# Note libcint library will multiply the norm of the integration over spheric
# part sqrt(4pi) to the basis.
    half_sph_norm = numpy.sqrt(.25/numpy.pi)
    steep_shls = []
    ndrop = 0
    rcut = []
    for ib in range(len(auxcell._bas)):
        l = auxcell.bas_angular(ib)
        np = auxcell.bas_nprim(ib)
        nc = auxcell.bas_nctr(ib)
        es = auxcell.bas_exp(ib)
        ptr = auxcell._bas[ib,gto.PTR_COEFF]
        cs = auxcell._env[ptr:ptr+np*nc].reshape(nc,np).T

        if drop_eta is not None and numpy.any(es < drop_eta):
            cs = cs[es>=drop_eta]
            es = es[es>=drop_eta]
            np, ndrop = len(es), ndrop+np-len(es)

        if np > 0:
            pe = auxcell._bas[ib,gto.PTR_EXP]
            auxcell._bas[ib,gto.NPRIM_OF] = np
            auxcell._env[pe:pe+np] = es
# int1 is the multipole value. l*2+2 is due to the radial part integral
# \int (r^l e^{-ar^2} * Y_{lm}) (r^l Y_{lm}) r^2 dr d\Omega
            int1 = gto.gaussian_int(l*2+2, es)
            s = numpy.einsum('pi,p->i', cs, int1)
# The auxiliary basis normalization factor is not a must for density expansion.
# half_sph_norm here to normalize the monopole (charge).  This convention can
# simplify the formulism of \int \bar{\rho}, see function auxbar.
            cs = numpy.einsum('pi,i->pi', cs, half_sph_norm/s)
            auxcell._env[ptr:ptr+np*nc] = cs.T.reshape(-1)

            steep_shls.append(ib)

            r = _estimate_rcut(es, l, abs(cs).max(axis=1), cell.precision)
            rcut.append(r.max())

    auxcell.rcut = max(rcut)

    auxcell._bas = numpy.asarray(auxcell._bas[steep_shls], order='C')
    logger.info(cell, 'Drop %d primitive fitting functions', ndrop)
    logger.info(cell, 'make aux basis, num shells = %d, num cGTOs = %d',
                auxcell.nbas, auxcell.nao_nr())
    logger.info(cell, 'auxcell.rcut %s', auxcell.rcut)
    return auxcell

def make_modchg_basis(auxcell, smooth_eta):
# * chgcell defines smooth gaussian functions for each angular momentum for
#   auxcell. The smooth functions may be used to carry the charge
    chgcell = copy.copy(auxcell)  # smooth model density for coulomb integral to carry charge
    half_sph_norm = .5/numpy.sqrt(numpy.pi)
    chg_bas = []
    chg_env = [smooth_eta]
    ptr_eta = auxcell._env.size
    ptr = ptr_eta + 1
    l_max = auxcell._bas[:,gto.ANG_OF].max()
# gaussian_int(l*2+2) for multipole integral:
# \int (r^l e^{-ar^2} * Y_{lm}) (r^l Y_{lm}) r^2 dr d\Omega
    norms = [half_sph_norm/gto.gaussian_int(l*2+2, smooth_eta)
             for l in range(l_max+1)]
    for ia in range(auxcell.natm):
        for l in set(auxcell._bas[auxcell._bas[:,gto.ATOM_OF]==ia, gto.ANG_OF]):
            chg_bas.append([ia, l, 1, 1, 0, ptr_eta, ptr, 0])
            chg_env.append(norms[l])
            ptr += 1

    chgcell._atm = auxcell._atm
    chgcell._bas = numpy.asarray(chg_bas, dtype=numpy.int32).reshape(-1,gto.BAS_SLOTS)
    chgcell._env = numpy.hstack((auxcell._env, chg_env))
    chgcell.rcut = _estimate_rcut(smooth_eta, l_max, 1., auxcell.precision)
    logger.debug1(auxcell, 'make compensating basis, num shells = %d, num cGTOs = %d',
                  chgcell.nbas, chgcell.nao_nr())
    logger.debug1(auxcell, 'chgcell.rcut %s', chgcell.rcut)
    return chgcell

# kpti == kptj: s2 symmetry
# kpti == kptj == 0 (gamma point): real
def _make_j3c(mydf, cell, auxcell, kptij_lst, cderi_file):
    t1 = (time.clock(), time.time())
    log = logger.Logger(mydf.stdout, mydf.verbose)
    max_memory = max(2000, mydf.max_memory-lib.current_memory()[0])
    fused_cell, fuse = fuse_auxcell(mydf, auxcell)

    # The ideal way to hold the temporary integrals is to store them in the
    # cderi_file and overwrite them inplace in the second pass.  The current
    # HDF5 library does not have an efficient way to manage free space in
    # overwriting.  It often leads to the cderi_file ~2 times larger than the
    # necessary size.  For now, dumping the DF integral intermediates to a
    # separated temporary file can avoid this issue.  The DF intermediates may
    # be terribly huge. The temporary file should be placed in the same disk
    # as cderi_file.
    swapfile = tempfile.NamedTemporaryFile(dir=os.path.dirname(cderi_file))
    fswap = lib.H5TmpFile(swapfile.name)
    # Unlink swapfile to avoid trash
    swapfile = None

    outcore._aux_e2(cell, fused_cell, fswap, 'int3c2e', aosym='s2',
                    kptij_lst=kptij_lst, dataname='j3c-junk', max_memory=max_memory)
    t1 = log.timer_debug1('3c2e', *t1)

    nao = cell.nao_nr()
    naux = auxcell.nao_nr()
    mesh = mydf.mesh
    Gv, Gvbase, kws = cell.get_Gv_weights(mesh)
    b = cell.reciprocal_vectors()
    gxyz = lib.cartesian_prod([numpy.arange(len(x)) for x in Gvbase])
    ngrids = gxyz.shape[0]

    kptis = kptij_lst[:,0]
    kptjs = kptij_lst[:,1]
    kpt_ji = kptjs - kptis
    uniq_kpts, uniq_index, uniq_inverse = unique(kpt_ji)
    log.debug('Num uniq kpts %d', len(uniq_kpts))
    log.debug2('uniq_kpts %s', uniq_kpts)
    # j2c ~ (-kpt_ji | kpt_ji)
    j2c = fused_cell.pbc_intor('int2c2e', hermi=1, kpts=uniq_kpts)

# An alternative method to evalute j2c. This method might have larger numerical error?
#    chgcell = make_modchg_basis(auxcell, mydf.eta)
#    for k, kpt in enumerate(uniq_kpts):
#        aoaux = ft_ao.ft_ao(chgcell, Gv, None, b, gxyz, Gvbase, kpt).T
#        coulG = numpy.sqrt(mydf.weighted_coulG(kpt, False, mesh))
#        LkR = aoaux.real * coulG
#        LkI = aoaux.imag * coulG
#        j2caux = numpy.zeros_like(j2c[k])
#        j2caux[naux:,naux:] = j2c[k][naux:,naux:]
#        if is_zero(kpt):  # kpti == kptj
#            j2caux[naux:,naux:] -= lib.ddot(LkR, LkR.T)
#            j2caux[naux:,naux:] -= lib.ddot(LkI, LkI.T)
#            j2c[k] = j2c[k][:naux,:naux] - fuse(fuse(j2caux.T).T)
#            vbar = fuse(mydf.auxbar(fused_cell))
#            s = (vbar != 0).astype(numpy.double)
#            j2c[k] -= numpy.einsum('i,j->ij', vbar, s)
#            j2c[k] -= numpy.einsum('i,j->ij', s, vbar)
#        else:
#            j2cR, j2cI = zdotCN(LkR, LkI, LkR.T, LkI.T)
#            j2caux[naux:,naux:] -= j2cR + j2cI * 1j
#            j2c[k] = j2c[k][:naux,:naux] - fuse(fuse(j2caux.T).T)
#        fswap['j2c/%d'%k] = fuse(fuse(j2c[k]).T).T
#        aoaux = LkR = LkI = coulG = None

    if cell.dimension == 1 or cell.dimension == 2:
        plain_ints = _gaussian_int(fused_cell)

    max_memory = max(2000, mydf.max_memory - lib.current_memory()[0])
    blksize = max(2048, int(max_memory*.5e6/16/fused_cell.nao_nr()))
    log.debug2('max_memory %s (MB)  blocksize %s', max_memory, blksize)
    for k, kpt in enumerate(uniq_kpts):
        coulG = numpy.sqrt(mydf.weighted_coulG(kpt, False, mesh))
        for p0, p1 in lib.prange(0, ngrids, blksize):
            aoaux = ft_ao.ft_ao(fused_cell, Gv[p0:p1], None, b, gxyz[p0:p1], Gvbase, kpt)
            if (cell.dimension == 1 or cell.dimension == 2) and is_zero(kpt):
                G0idx, SI_on_z = pbcgto.cell._SI_for_uniform_model_charge(cell, Gv[p0:p1])
                aoaux[G0idx] -= numpy.einsum('g,i->gi', SI_on_z, plain_ints)

            aoaux = aoaux.T
            LkR = aoaux.real * coulG[p0:p1]
            LkI = aoaux.imag * coulG[p0:p1]
            aoaux = None

            if is_zero(kpt):  # kpti == kptj
                j2c[k][naux:] -= lib.ddot(LkR[naux:], LkR.T)
                j2c[k][naux:] -= lib.ddot(LkI[naux:], LkI.T)
                j2c[k][:naux,naux:] = j2c[k][naux:,:naux].T
            else:
                j2cR, j2cI = zdotCN(LkR[naux:], LkI[naux:], LkR.T, LkI.T)
                j2c[k][naux:] -= j2cR + j2cI * 1j
                j2c[k][:naux,naux:] = j2c[k][naux:,:naux].T.conj()
            LkR = LkI = None
        fswap['j2c/%d'%k] = fuse(fuse(j2c[k]).T).T
    j2c = coulG = None

    feri = h5py.File(cderi_file, 'w')
    feri['j3c-kptij'] = kptij_lst
    nsegs = len(fswap['j3c-junk/0'])
    def make_kpt(uniq_kptji_id):  # kpt = kptj - kpti
        kpt = uniq_kpts[uniq_kptji_id]
        log.debug1('kpt = %s', kpt)
        adapted_ji_idx = numpy.where(uniq_inverse == uniq_kptji_id)[0]
        adapted_kptjs = kptjs[adapted_ji_idx]
        nkptj = len(adapted_kptjs)
        log.debug1('adapted_ji_idx = %s', adapted_ji_idx)

        shls_slice = (auxcell.nbas, fused_cell.nbas)
        Gaux = ft_ao.ft_ao(fused_cell, Gv, shls_slice, b, gxyz, Gvbase, kpt)
        if (cell.dimension == 1 or cell.dimension == 2) and is_zero(kpt):
            G0idx, SI_on_z = pbcgto.cell._SI_for_uniform_model_charge(cell, Gv)
            s = plain_ints[-Gaux.shape[1]:]  # Only compensated Gaussians
            Gaux[G0idx] -= numpy.einsum('g,i->gi', SI_on_z, s)

        wcoulG = mydf.weighted_coulG(kpt, False, mesh)
        Gaux *= wcoulG.reshape(-1,1)
        kLR = Gaux.real.copy('C')
        kLI = Gaux.imag.copy('C')
        Gaux = None
        j2c = numpy.asarray(fswap['j2c/%d'%uniq_kptji_id])
        try:
            j2c = scipy.linalg.cholesky(j2c, lower=True)
            j2ctag = 'CD'
        except scipy.linalg.LinAlgError as e:
            #msg =('===================================\n'
            #      'J-metric not positive definite.\n'
            #      'It is likely that mesh is not enough.\n'
            #      '===================================')
            #log.error(msg)
            #raise scipy.linalg.LinAlgError('\n'.join([e.message, msg]))
            w, v = scipy.linalg.eigh(j2c)
            log.debug('DF metric linear dependency for kpt %s', uniq_kptji_id)
            log.debug('cond = %.4g, drop %d bfns',
                      w[-1]/w[0], numpy.count_nonzero(w<mydf.linear_dep_threshold))
            v = v[:,w>mydf.linear_dep_threshold].T.conj()
            v /= numpy.sqrt(w[w>mydf.linear_dep_threshold]).reshape(-1,1)
            j2c = v
            j2ctag = 'eig'
        naux0 = j2c.shape[0]

        if is_zero(kpt):  # kpti == kptj
            aosym = 's2'
            nao_pair = nao*(nao+1)//2

            vbar = mydf.auxbar(fused_cell)
            ovlp = cell.pbc_intor('int1e_ovlp', hermi=1, kpts=adapted_kptjs)
            ovlp = [lib.pack_tril(s) for s in ovlp]
        else:
            aosym = 's1'
            nao_pair = nao**2

        mem_now = lib.current_memory()[0]
        log.debug2('memory = %s', mem_now)
        max_memory = max(2000, mydf.max_memory-mem_now)
        # nkptj for 3c-coulomb arrays plus 1 Lpq array
        buflen = min(max(int(max_memory*.38e6/16/naux/(nkptj+1)), 1), nao_pair)
        shranges = _guess_shell_ranges(cell, buflen, aosym)
        buflen = max([x[2] for x in shranges])
        # +1 for a pqkbuf
        if aosym == 's2':
            Gblksize = max(16, int(max_memory*.1e6/16/buflen/(nkptj+1)))
        else:
            Gblksize = max(16, int(max_memory*.2e6/16/buflen/(nkptj+1)))
        Gblksize = min(Gblksize, ngrids, 16384)
        pqkRbuf = numpy.empty(buflen*Gblksize)
        pqkIbuf = numpy.empty(buflen*Gblksize)
        # buf for ft_aopair
        buf = numpy.empty(nkptj*buflen*Gblksize, dtype=numpy.complex128)
        def pw_contract(istep, sh_range, j3cR, j3cI):
            bstart, bend, ncol = sh_range
            if aosym == 's2':
                shls_slice = (bstart, bend, 0, bend)
            else:
                shls_slice = (bstart, bend, 0, cell.nbas)

            for p0, p1 in lib.prange(0, ngrids, Gblksize):
                dat = ft_ao._ft_aopair_kpts(cell, Gv[p0:p1], shls_slice, aosym,
                                            b, gxyz[p0:p1], Gvbase, kpt,
                                            adapted_kptjs, out=buf)

                if (cell.dimension == 1 or cell.dimension == 2) and is_zero(kpt):
                    G0idx, SI_on_z = pbcgto.cell._SI_for_uniform_model_charge(cell, Gv[p0:p1])
                    if SI_on_z.size > 0:
                        for k, aoao in enumerate(dat):
                            aoao[G0idx] -= numpy.einsum('g,i->gi', SI_on_z, ovlp[k])
                            aux = fuse(ft_ao.ft_ao(fused_cell, Gv[p0:p1][G0idx]).T)
                            vG_mod = numpy.einsum('ig,g,g->i', aux.conj(),
                                                  wcoulG[p0:p1][G0idx], SI_on_z)
                            if gamma_point(adapted_kptjs[k]):
                                j3cR[k][:naux] -= vG_mod[:,None].real * ovlp[k]
                            else:
                                tmp = vG_mod[:,None] * ovlp[k]
                                j3cR[k][:naux] -= tmp.real
                                j3cI[k][:naux] -= tmp.imag
                            tmp = aux = vG_mod

                nG = p1 - p0
                for k, ji in enumerate(adapted_ji_idx):
                    aoao = dat[k].reshape(nG,ncol)
                    pqkR = numpy.ndarray((ncol,nG), buffer=pqkRbuf)
                    pqkI = numpy.ndarray((ncol,nG), buffer=pqkIbuf)
                    pqkR[:] = aoao.real.T
                    pqkI[:] = aoao.imag.T

                    lib.dot(kLR[p0:p1].T, pqkR.T, -1, j3cR[k][naux:], 1)
                    lib.dot(kLI[p0:p1].T, pqkI.T, -1, j3cR[k][naux:], 1)
                    if not (is_zero(kpt) and gamma_point(adapted_kptjs[k])):
                        lib.dot(kLR[p0:p1].T, pqkI.T, -1, j3cI[k][naux:], 1)
                        lib.dot(kLI[p0:p1].T, pqkR.T,  1, j3cI[k][naux:], 1)

            for k, ji in enumerate(adapted_ji_idx):
                if is_zero(kpt) and gamma_point(adapted_kptjs[k]):
                    v = fuse(j3cR[k])
                else:
                    v = fuse(j3cR[k] + j3cI[k] * 1j)
                if j2ctag == 'CD':
                    v = scipy.linalg.solve_triangular(j2c, v, lower=True, overwrite_b=True)
                else:
                    v = lib.dot(j2c, v)
                feri['j3c/%d/%d'%(ji,istep)] = v

        with lib.call_in_background(pw_contract) as compute:
            col1 = 0
            for istep, sh_range in enumerate(shranges):
                log.debug1('int3c2e [%d/%d], AO [%d:%d], ncol = %d', \
                           istep+1, len(shranges), *sh_range)
                bstart, bend, ncol = sh_range
                col0, col1 = col1, col1+ncol
                j3cR = []
                j3cI = []
                for k, idx in enumerate(adapted_ji_idx):
                    v = numpy.vstack([fswap['j3c-junk/%d/%d'%(idx,i)][0,col0:col1].T
                                      for i in range(nsegs)])
                    if is_zero(kpt) and cell.dimension == 3:
                        for i in numpy.where(vbar != 0)[0]:
                            v[i] -= vbar[i] * ovlp[k][col0:col1]
                    j3cR.append(numpy.asarray(v.real, order='C'))
                    if is_zero(kpt) and gamma_point(adapted_kptjs[k]):
                        j3cI.append(None)
                    else:
                        j3cI.append(numpy.asarray(v.imag, order='C'))
                v = None
                compute(istep, sh_range, j3cR, j3cI)
        for ji in adapted_ji_idx:
            del(fswap['j3c-junk/%d'%ji])

    for k, kpt in enumerate(uniq_kpts):
        make_kpt(k)

    feri.close()


class GDF(aft.AFTDF):
    '''Gaussian density fitting
    '''
    def __init__(self, cell, kpts=numpy.zeros((1,3))):
        self.cell = cell
        self.stdout = cell.stdout
        self.verbose = cell.verbose
        self.max_memory = cell.max_memory

        self.kpts = kpts  # default is gamma point
        self.kpts_band = None
        self._auxbasis = None

        # Search for optimized eta and mesh here.
        if cell.dimension == 0:
            self.eta = 0.2
            self.mesh = cell.mesh
        else:
            ke_cutoff = tools.mesh_to_cutoff(cell.lattice_vectors(), cell.mesh)
            ke_cutoff = ke_cutoff[:cell.dimension].min()
            eta_cell = aft.estimate_eta_for_ke_cutoff(cell, ke_cutoff, cell.precision)
            eta_guess = estimate_eta(cell, cell.precision)
            if eta_cell < eta_guess:
                self.eta = eta_cell
                self.mesh = cell.mesh
            else:
                self.eta = eta_guess
                ke_cutoff = aft.estimate_ke_cutoff_for_eta(cell, self.eta, cell.precision)
                self.mesh = tools.cutoff_to_mesh(cell.lattice_vectors(), ke_cutoff)
                self.mesh[cell.dimension:] = cell.mesh[cell.dimension:]

        # exp_to_discard to remove diffused fitting functions. The diffused
        # fitting functions may cause linear dependency in DF metric. Removing
        # the fitting functions whose exponents are smaller than exp_to_discard
        # can improve the linear dependency issue. However, this parameter
        # affects the quality of the auxiliary basis. The default value of
        # this parameter was set to 0.2 in v1.5.1 or older and was changed to
        # 0 since v1.5.2.
        self.exp_to_discard = cell.exp_to_discard

# Not input options
        self.exxdiv = None  # to mimic KRHF/KUHF object in function get_coulG
        self.auxcell = None
        self.blockdim = getattr(__config__, 'pbc_df_df_DF_blockdim', 240)
        self.linear_dep_threshold = LINEAR_DEP_THR
        self._j_only = False
# If _cderi_to_save is specified, the 3C-integral tensor will be saved in this file.
        self._cderi_to_save = tempfile.NamedTemporaryFile(dir=lib.param.TMPDIR)
# If _cderi is specified, the 3C-integral tensor will be read from this file
        self._cderi = None
        self._keys = set(self.__dict__.keys())

    @property
    def auxbasis(self):
        return self._auxbasis
    @auxbasis.setter
    def auxbasis(self, x):
        if self._auxbasis != x:
            self._auxbasis = x
            self.auxcell = None
            self._cderi = None

    @property
    def gs(self):
        return [n//2 for n in self.mesh]
    @gs.setter
    def gs(self, x):
        warnings.warn('Attribute .gs is deprecated. It is replaced by attribute .mesh.\n'
                      'mesh = the number of PWs (=2*gs+1) for each direction.')
        self.mesh = [2*n+1 for n in x]

    def dump_flags(self, log=None):
        log = logger.new_logger(self, log)
        log.info('\n')
        log.info('******** %s flags ********', self.__class__)
        log.info('mesh = %s (%d PWs)', self.mesh, numpy.prod(self.mesh))
        if self.auxcell is None:
            log.info('auxbasis = %s', self.auxbasis)
        else:
            log.info('auxbasis = %s', self.auxcell.basis)
        log.info('eta = %s', self.eta)
        log.info('exp_to_discard = %s', self.exp_to_discard)
        if isinstance(self._cderi, str):
            log.info('_cderi = %s  where DF integrals are loaded (readonly).',
                     self._cderi)
        elif isinstance(self._cderi_to_save, str):
            log.info('_cderi_to_save = %s', self._cderi_to_save)
        else:
            log.info('_cderi_to_save = %s', self._cderi_to_save.name)
        log.info('len(kpts) = %d', len(self.kpts))
        log.debug1('    kpts = %s', self.kpts)
        if self.kpts_band is not None:
            log.info('len(kpts_band) = %d', len(self.kpts_band))
            log.debug1('    kpts_band = %s', self.kpts_band)
        return self

    def check_sanity(self):
        return lib.StreamObject.check_sanity(self)

    def build(self, j_only=None, with_j3c=True, kpts_band=None):
        if self.kpts_band is not None:
            self.kpts_band = numpy.reshape(self.kpts_band, (-1,3))
        if kpts_band is not None:
            kpts_band = numpy.reshape(kpts_band, (-1,3))
            if self.kpts_band is None:
                self.kpts_band = kpts_band
            else:
                self.kpts_band = unique(numpy.vstack((self.kpts_band,kpts_band)))[0]

        self.check_sanity()
        self.dump_flags()

        self.auxcell = make_modrho_basis(self.cell, self.auxbasis,
                                         self.exp_to_discard)

        if self.kpts_band is None:
            kpts = self.kpts
            kband_uniq = numpy.zeros((0,3))
        else:
            kpts = self.kpts
            kband_uniq = [k for k in self.kpts_band if len(member(k, kpts))==0]
        if j_only is None:
            j_only = self._j_only
        if j_only:
            kall = numpy.vstack([kpts,kband_uniq])
            kptij_lst = numpy.hstack((kall,kall)).reshape(-1,2,3)
        else:
            kptij_lst = [(ki, kpts[j]) for i, ki in enumerate(kpts) for j in range(i+1)]
            kptij_lst.extend([(ki, kj) for ki in kband_uniq for kj in kpts])
            kptij_lst.extend([(ki, ki) for ki in kband_uniq])
            kptij_lst = numpy.asarray(kptij_lst)

        if with_j3c:
            if isinstance(self._cderi_to_save, str):
                cderi = self._cderi_to_save
            else:
                cderi = self._cderi_to_save.name
            if isinstance(self._cderi, str):
                if self._cderi == cderi and os.path.isfile(cderi):
                    logger.warn(self, 'DF integrals in %s (specified by '
                                '._cderi) is overwritten by GDF '
                                'initialization. ', cderi)
                else:
                    logger.warn(self, 'Value of ._cderi is ignored. '
                                'DF integrals will be saved in file %s .',
                                cderi)
            self._cderi = cderi
            t1 = (time.clock(), time.time())
            self._make_j3c(self.cell, self.auxcell, kptij_lst, cderi)
            t1 = logger.timer_debug1(self, 'j3c', *t1)
        return self

    _make_j3c = _make_j3c

    def has_kpts(self, kpts):
        if kpts is None:
            return True
        else:
            kpts = numpy.asarray(kpts).reshape(-1,3)
            if self.kpts_band is None:
                return all((len(member(kpt, self.kpts))>0) for kpt in kpts)
            else:
                return all((len(member(kpt, self.kpts))>0 or
                            len(member(kpt, self.kpts_band))>0) for kpt in kpts)

    def auxbar(self, fused_cell=None):
        r'''
        Potential average = \sum_L V_L*Lpq

        The coulomb energy is computed with chargeless density
        \int (rho-C) V,  C = (\int rho) / vol = Tr(gamma,S)/vol
        It is equivalent to removing the averaged potential from the short range V
        vs = vs - (\int V)/vol * S
        '''
        if fused_cell is None:
            fused_cell, fuse = fuse_auxcell(self, self.auxcell)
        aux_loc = fused_cell.ao_loc_nr()
        vbar = numpy.zeros(aux_loc[-1])
        if fused_cell.dimension != 3:
            return vbar

        half_sph_norm = .5/numpy.sqrt(numpy.pi)
        for i in range(fused_cell.nbas):
            l = fused_cell.bas_angular(i)
            if l == 0:
                es = fused_cell.bas_exp(i)
                if es.size == 1:
                    vbar[aux_loc[i]] = -1/es[0]
                else:
# Remove the normalization to get the primitive contraction coeffcients
                    norms = half_sph_norm/gto.gaussian_int(2, es)
                    cs = numpy.einsum('i,ij->ij', 1/norms, fused_cell._libcint_ctr_coeff(i))
                    vbar[aux_loc[i]:aux_loc[i+1]] = numpy.einsum('in,i->n', cs, -1/es)
# TODO: fused_cell.cart and l%2 == 0: # 6d 10f ...
# Normalization coefficients are different in the same shell for cartesian
# basis. E.g. the d-type functions, the 5 d-type orbitals are normalized wrt
# the integral \int r^2 * r^2 e^{-a r^2} dr.  The s-type 3s orbital should be
# normalized wrt the integral \int r^0 * r^2 e^{-a r^2} dr. The different
# normalization was not built in the basis.
        vbar *= numpy.pi/fused_cell.vol
        return vbar

    def sr_loop(self, kpti_kptj=numpy.zeros((2,3)), max_memory=2000,
                compact=True, blksize=None):
        '''Short range part'''
        if self._cderi is None:
            self.build()
        kpti, kptj = kpti_kptj
        unpack = is_zero(kpti-kptj) and not compact
        is_real = is_zero(kpti_kptj)
        nao = self.cell.nao_nr()
        if blksize is None:
            if is_real:
                if unpack:
                    blksize = max_memory*1e6/8/(nao*(nao+1)//2+nao**2)
                else:
                    blksize = max_memory*1e6/8/(nao*(nao+1))
            else:
                blksize = max_memory*1e6/16/(nao**2*2)
            blksize = max(16, min(int(blksize), self.blockdim))
            logger.debug3(self, 'max_memory %d MB, blksize %d', max_memory, blksize)

        if unpack:
            buf = numpy.empty((blksize,nao*(nao+1)//2))
        def load(Lpq, b0, b1, bufR, bufI):
            Lpq = numpy.asarray(Lpq[b0:b1])
            if is_real:
                if unpack:
                    LpqR = lib.unpack_tril(Lpq, out=bufR).reshape(-1,nao**2)
                else:
                    LpqR = Lpq
                LpqI = numpy.zeros_like(LpqR)
            else:
                shape = Lpq.shape
                if unpack:
                    tmp = numpy.ndarray(shape, buffer=buf)
                    tmp[:] = Lpq.real
                    LpqR = lib.unpack_tril(tmp, out=bufR).reshape(-1,nao**2)
                    tmp[:] = Lpq.imag
                    LpqI = lib.unpack_tril(tmp, lib.ANTIHERMI, out=bufI).reshape(-1,nao**2)
                else:
                    LpqR = numpy.ndarray(shape, buffer=bufR)
                    LpqR[:] = Lpq.real
                    LpqI = numpy.ndarray(shape, buffer=bufI)
                    LpqI[:] = Lpq.imag
            return LpqR, LpqI

        LpqR = LpqI = None
        with _load3c(self._cderi, 'j3c', kpti_kptj) as j3c:
            naux = j3c.shape[0]
            for b0, b1 in lib.prange(0, naux, blksize):
                LpqR, LpqI = load(j3c, b0, b1, LpqR, LpqI)
                yield LpqR, LpqI

    weighted_coulG = aft.weighted_coulG
    _int_nuc_vloc = aft._int_nuc_vloc
    get_nuc = aft.get_nuc
    get_pp = aft.get_pp

    def get_jk(self, dm, hermi=1, kpts=None, kpts_band=None,
               with_j=True, with_k=True, exxdiv='ewald'):
        if kpts is None:
            if numpy.all(self.kpts == 0):
                # Gamma-point calculation by default
                kpts = numpy.zeros(3)
            else:
                kpts = self.kpts
        kpts = numpy.asarray(kpts)

        if kpts.shape == (3,):
            return df_jk.get_jk(self, dm, hermi, kpts, kpts_band, with_j,
                                with_k, exxdiv)

        vj = vk = None
        if with_k:
            vk = df_jk.get_k_kpts(self, dm, hermi, kpts, kpts_band, exxdiv)
        if with_j:
            vj = df_jk.get_j_kpts(self, dm, hermi, kpts, kpts_band)
        return vj, vk

    get_eri = get_ao_eri = df_ao2mo.get_eri
    ao2mo = get_mo_eri = df_ao2mo.general

    def update_mp(self):
        mf = copy.copy(mf)
        mf.with_df = self
        return mf

    def update_cc(self):
        pass

    def update(self):
        pass

################################################################################
# With this function to mimic the molecular DF.loop function, the pbc gamma
# point DF object can be used in the molecular code
    def loop(self, blksize=None):
        if blksize is None:
            blksize = self.blockdim
        for LpqR, LpqI in self.sr_loop(compact=True, blksize=blksize):
# LpqI should be 0 for gamma point DF
#            assert(numpy.linalg.norm(LpqI) < 1e-12)
            yield LpqR

    def get_naoaux(self):
# determine naoaux with self._cderi, because DF object may be used as CD
# object when self._cderi is provided.
        if self._cderi is None:
            self.build()
        # self._cderi['j3c/k_id/seg_id']
        with addons.load(self._cderi, 'j3c/0/0') as feri:
            return feri.shape[0]

DF = GDF


def fuse_auxcell(mydf, auxcell):
    chgcell = make_modchg_basis(auxcell, mydf.eta)
    fused_cell = copy.copy(auxcell)
    fused_cell._atm, fused_cell._bas, fused_cell._env = \
            gto.conc_env(auxcell._atm, auxcell._bas, auxcell._env,
                         chgcell._atm, chgcell._bas, chgcell._env)
    fused_cell.rcut = max(auxcell.rcut, chgcell.rcut)

    aux_loc = auxcell.ao_loc_nr()
    naux = aux_loc[-1]
    modchg_offset = -numpy.ones((chgcell.natm,8), dtype=int)
    smooth_loc = chgcell.ao_loc_nr()
    for i in range(chgcell.nbas):
        ia = chgcell.bas_atom(i)
        l  = chgcell.bas_angular(i)
        modchg_offset[ia,l] = smooth_loc[i]

    if auxcell.cart:
# Normalization coefficients are different in the same shell for cartesian
# basis. E.g. the d-type functions, the 5 d-type orbitals are normalized wrt
# the integral \int r^2 * r^2 e^{-a r^2} dr.  The s-type 3s orbital should be
# normalized wrt the integral \int r^0 * r^2 e^{-a r^2} dr. The different
# normalization was not built in the basis.  There two ways to surmount this
# problem.  First is to transform the cartesian basis and scale the 3s (for
# d functions), 4p (for f functions) ... then transform back. The second is to
# remove the 3s, 4p functions. The function below is the second solution
        import ctypes
        c2s_fn = gto.moleintor.libcgto.CINTc2s_ket_sph
        aux_loc_sph = auxcell.ao_loc_nr(cart=False)
        naux_sph = aux_loc_sph[-1]
        def fuse(Lpq):
            Lpq, chgLpq = Lpq[:naux], Lpq[naux:]
            if Lpq.ndim == 1:
                npq = 1
                Lpq_sph = numpy.empty(naux_sph, dtype=Lpq.dtype)
            else:
                npq = Lpq.shape[1]
                Lpq_sph = numpy.empty((naux_sph,npq), dtype=Lpq.dtype)
            if Lpq.dtype == numpy.complex:
                npq *= 2  # c2s_fn supports double only, *2 to handle complex
            for i in range(auxcell.nbas):
                l  = auxcell.bas_angular(i)
                ia = auxcell.bas_atom(i)
                p0 = modchg_offset[ia,l]
                if p0 >= 0:
                    nd = (l+1) * (l+2) // 2
                    c0, c1 = aux_loc[i], aux_loc[i+1]
                    s0, s1 = aux_loc_sph[i], aux_loc_sph[i+1]
                    for i0, i1 in lib.prange(c0, c1, nd):
                        Lpq[i0:i1] -= chgLpq[p0:p0+nd]

                    if l < 2:
                        Lpq_sph[s0:s1] = Lpq[c0:c1]
                    else:
                        Lpq_cart = numpy.asarray(Lpq[c0:c1], order='C')
                        c2s_fn(Lpq_sph[s0:s1].ctypes.data_as(ctypes.c_void_p),
                               ctypes.c_int(npq * auxcell.bas_nctr(i)),
                               Lpq_cart.ctypes.data_as(ctypes.c_void_p),
                               ctypes.c_int(l))
            return Lpq_sph
    else:
        def fuse(Lpq):
            Lpq, chgLpq = Lpq[:naux], Lpq[naux:]
            for i in range(auxcell.nbas):
                l  = auxcell.bas_angular(i)
                ia = auxcell.bas_atom(i)
                p0 = modchg_offset[ia,l]
                if p0 >= 0:
                    nd = l * 2 + 1
                    for i0, i1 in lib.prange(aux_loc[i], aux_loc[i+1], nd):
                        Lpq[i0:i1] -= chgLpq[p0:p0+nd]
            return Lpq
    return fused_cell, fuse


class _load3c(object):
    def __init__(self, cderi, label, kpti_kptj):
        self.cderi = cderi
        self.label = label
        self.kpti_kptj = kpti_kptj
        self.feri = None

    def __enter__(self):
        self.feri = h5py.File(self.cderi, 'r')
        kpti_kptj = numpy.asarray(self.kpti_kptj)
        kptij_lst = self.feri['%s-kptij'%self.label].value
        k_id = member(kpti_kptj, kptij_lst)
        if len(k_id) > 0:
            dat = self.feri['%s/%d' % (self.label, k_id[0])]
            if isinstance(dat, h5py.Group):
                # Check whether the integral tensor is stored with old data
                # foramt (v1.5.1 or older). The old format puts the entire
                # 3-index tensor in an HDF5 dataset. The new format divides
                # the tensor into pieces and stores them in different groups.
                # The code below combines the slices into a single tensor.
                dat = numpy.hstack([dat[str(i)] for i in range(len(dat))])

        else:
            # swap ki,kj due to the hermiticity
            kptji = kpti_kptj[[1,0]]
            k_id = member(kptji, kptij_lst)
            if len(k_id) == 0:
                raise RuntimeError('%s for kpts %s is not initialized.\n'
                                   'You need to update the attribute .kpts then call '
                                   '.build() to initialize %s.'
                                   % (self.label, kpti_kptj, self.label))
<<<<<<< HEAD
            #:dat = self.feri['%s/%d' % (self.label, k_id[0])]
            group = self.feri['%s/%d' % (self.label, k_id[0])]
#TODO: put the numpy.hstack() call in _load_and_unpack class to lazily load
# the 3D tensor if it is too big.
            dat = numpy.hstack([group[str(i)] for i in range(len(group))])
=======
#TODO: put the numpy.hstack() call in _load_and_unpack class to lazily load
# the 3D tensor if it is too big.
            dat = self.feri['%s/%d' % (self.label, k_id[0])]
            if isinstance(dat, h5py.Group):
                # integral file generated by v1.5.1 or older does not need the
                # code below.
                dat = numpy.hstack([dat[str(i)] for i in range(len(dat))])

>>>>>>> 78a954fd
            dat = _load_and_unpack(dat)
        return dat

    def __exit__(self, type, value, traceback):
        self.feri.close()

class _load_and_unpack(object):
    def __init__(self, dat):
        self.dat = dat
        self.shape = self.dat.shape
    def __getitem__(self, s):
        nao = int(numpy.sqrt(self.shape[1]))
        v = numpy.asarray(self.dat[s])
        v = lib.transpose(v.reshape(-1,nao,nao), axes=(0,2,1)).conj()
        return v.reshape(-1,nao**2)

def _gaussian_int(cell):
    r'''Regular gaussian integral \int g(r) dr^3'''
    return ft_ao.ft_ao(cell, numpy.zeros((1,3)))[0].real<|MERGE_RESOLUTION|>--- conflicted
+++ resolved
@@ -813,13 +813,6 @@
                                    'You need to update the attribute .kpts then call '
                                    '.build() to initialize %s.'
                                    % (self.label, kpti_kptj, self.label))
-<<<<<<< HEAD
-            #:dat = self.feri['%s/%d' % (self.label, k_id[0])]
-            group = self.feri['%s/%d' % (self.label, k_id[0])]
-#TODO: put the numpy.hstack() call in _load_and_unpack class to lazily load
-# the 3D tensor if it is too big.
-            dat = numpy.hstack([group[str(i)] for i in range(len(group))])
-=======
 #TODO: put the numpy.hstack() call in _load_and_unpack class to lazily load
 # the 3D tensor if it is too big.
             dat = self.feri['%s/%d' % (self.label, k_id[0])]
@@ -828,7 +821,6 @@
                 # code below.
                 dat = numpy.hstack([dat[str(i)] for i in range(len(dat))])
 
->>>>>>> 78a954fd
             dat = _load_and_unpack(dat)
         return dat
 
