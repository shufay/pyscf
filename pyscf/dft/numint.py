--- conflicted
+++ resolved
@@ -20,11 +20,7 @@
 import ctypes
 import numpy
 from pyscf import lib
-<<<<<<< HEAD
-=======
-from pyscf.lib import logger
 from pyscf.dft.sap import sap_effective_charge
->>>>>>> 01dc1b92
 try:
     from pyscf.dft import libxc
 except (ImportError, OSError):
