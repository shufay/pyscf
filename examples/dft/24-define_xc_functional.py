--- conflicted
+++ resolved
@@ -1,5 +1,3 @@
-<<<<<<< HEAD
-=======
 #!/usr/bin/env python
 
 '''
@@ -71,5 +69,4 @@
 mf = dft.RKS(mol)
 mf = mf.define_xc_(eval_xc, 'GGA', rsh=rsh_coeff)
 mf.verbose = 4
-mf.kernel()
->>>>>>> 57d091ee
+mf.kernel()