--- conflicted
+++ resolved
@@ -17,8 +17,4 @@
 
 # env PYTHON not defined in certain conda-build version
 # $PYTHON -m pip install . -vv
-<<<<<<< HEAD
-pip install -v --prefix=$PREFIX .
-=======
-MAKEFLAGS="-j4" pip install -v --prefix=$PREFIX .
->>>>>>> 57d091ee
+MAKEFLAGS="-j4" pip install -v --prefix=$PREFIX .