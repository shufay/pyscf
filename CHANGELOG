--- conflicted
+++ resolved
@@ -1,4 +1,3 @@
-<<<<<<< HEAD
 PySCF 1.7.0 (2019-?-?)
 ----------------------
 * Added
@@ -27,10 +26,7 @@
   - ddCOSMO self-consistency (as fast solvent) for post-SCF methods
 
 
-PySCF 1.6.3 (2019-??-??)
-=======
 PySCF 1.6.3 (2019-07-28)
->>>>>>> 3f66df27
 ------------------------
 * Added
   - cube customization for cubegen
